from nitorch.cli.cli import commands
from .parser import parser, help, ParseError
from nitorch.tools.qmri import greeq, GREEQOptions, io as qio
from nitorch import io
from nitorch.core import py
import torch
import math as pymath
import sys
import os


def cli(args=None):
    f"""Command-line interface for `greeq`

    {help}

    """

    # Exceptions are dealt with here
    try:
        _cli(args)
    except ParseError as e:
        print(help)
        print(f'[ERROR] {str(e)}', file=sys.stderr)
    # except Exception as e:
    #     print(f'[ERROR] {str(e)}', file=sys.stderr)


commands['greeq'] = cli


def _cli(args):
    """Command-line interface for `greeq` without exception handling"""
    args = args or sys.argv[1:]

    options = parser.parse(args)
    if not options:
        return
    if options.help:
        print(help)
        return

    if options.verbose > 3:
        print(options)
        print('')

    return _main(options)


def _main(options):
    if isinstance(options.gpu, str):
        device = torch.device(options.gpu)
    else:
        assert isinstance(options.gpu, int)
        device = torch.device(f'cuda:{options.gpu}')
    if not torch.cuda.is_available():
        device = 'cpu'

    # prepare options
    greeq_opt = GREEQOptions()
    greeq_opt.likelihood = options.likelihood
    greeq_opt.verbose = options.verbose
    # greeq_opt.plot = options.verbose >= 2
    greeq_opt.recon.space = options.space
<<<<<<< HEAD
    if isinstance(options.space, str) and  options.space != 'mean':
=======
    if isinstance(options.space, str) and options.space != 'mean':
>>>>>>> 700a3728
        for c, contrast in enumerate(options.contrast):
            if contrast.name == options.space:
                greeq_opt.recon.space = c
                break
<<<<<<< HEAD
    greeq_opt.recon.crop = options.crop
=======
>>>>>>> 700a3728
    greeq_opt.backend.device = device
    greeq_opt.uncertainty = options.uncertainty
    greeq_opt.optim.nb_levels = options.levels
    greeq_opt.optim.max_iter_rls = options.iter
    greeq_opt.optim.tolerance = options.tol
    greeq_opt.optim.tolerance_cg = options.tol
    solver, *subiter_max = options.solver
    if subiter_max:
        subiter_max = int(subiter_max[0])
    elif solver == 'fmg':
        subiter_max = 2
<<<<<<< HEAD
    else: # cg
=======
    else:  # cg
>>>>>>> 700a3728
        subiter_max = 32
    greeq_opt.optim.solver = solver
    greeq_opt.optim.max_iter_cg = subiter_max
    greeq_opt.penalty.norm = options.regularization
    greeq_opt.penalty.factor = {
        'pd': options.lam_pd if options.lam_pd else options.lam,
        'r1': options.lam_t1 if options.lam_t1 else options.lam,
        'r2s': options.lam_t2 if options.lam_t2 else options.lam,
        'mt': options.lam_mt if options.lam_mt else options.lam,
    }
    # greeq_opt.distortion.enable = options.meetup
    # greeq_opt.distortion.bending = options.lam_meetup
    greeq_opt.preproc.register = options.register

    # prepare files
    contrasts = [None] * len(options.contrast)
    transmits = [None] * len(options.contrast)
    receives = [None] * len(options.contrast)
    b0s = [None] * len(options.contrast)
    for i, c in enumerate(options.contrast):

        # read meta-parameters
        meta = {}
        if c.fa:
            fa, *unit = c.fa
            unit = unit[0] if unit else ''
            if unit and unit == 'rad':
                fa = fa * 180 / pymath.pi
            meta['fa'] = fa
        if c.tr:
            tr, *unit = c.tr
            unit = unit[0] if unit else ''
            if unit:
                if unit == 'ms':
                    tr = tr * 1e-3
                elif unit not in ('s', 'sec'):
                    raise ValueError(f'TR unit: {unit}')
            meta['tr'] = tr
        if c.mt is not None:
            meta['mt'] = c.mt
        if c.te:
            te, unit = c.te, ''
            if isinstance(te[-1], str):
                *te, unit = te
            if unit:
                if unit == 'ms':
                    te = [t * 1e-3 for t in te]
                elif unit not in ('s', 'sec'):
                    raise ValueError(f'TE unit: {unit}')
            if c.echo_spacing:
                delta, *unit = c.echo_spacing
                unit = unit[0] if unit else ''
                if unit == 'ms':
                    delta = delta * 1e-3
                elif unit not in ('s', 'sec'):
                    raise ValueError(f'echo spacing unit: {unit}')
                ne = len(c.echoes)
                te = [te[0] + e*delta for e in range(ne)]
            meta['te'] = te

        # map volumes
        cc = qio.GradientEchoMulti.from_fnames(c.echoes, **meta)
        contrasts[i] = cc

        if c.transmit:
            files = c.transmit
            meta = {}
            if files[-1] in ('%', 'pct', 'p.u.', 'a.u.'):
                *files, unit = files
                meta['unit'] = unit
            files, *mag = files
            if mag:
                meta['magnitude'] = mag[0]
            transmits[i] = qio.PrecomputedFieldMap(files, **meta)

        if c.receive:
            files = c.receive
            meta = {}
            if files[-1] in ('%', 'pct', 'p.u.', 'a.u.'):
                *files, unit = files
                meta['unit'] = unit
            files, *mag = files
            if mag:
                meta['magnitude'] = mag[0]
            receives[i] = qio.PrecomputedFieldMap(files, **meta)

        if c.b0:
            files = c.b0
            meta = {}
            if files[-1].lower() in ('hz', '1/s', 'vox'):
                *files, unit = files
                meta['unit'] = unit
            files, *mag = files
            if mag:
                meta['magnitude'] = mag[0]
            b0s[i] = qio.PrecomputedFieldMap(files, **meta)

    # shared fieldmaps

    if options.transmit:
        files = options.transmit
        meta = {}
        if files[-1] in ('%', 'pct', 'p.u.', 'a.u.'):
            *files, unit = files
            meta['unit'] = unit
        files, *mag = files
        if mag:
            meta['magnitude'] = mag[0]
        for i in range(len(transmits)):
            if transmits[i] is None:
                transmits[i] = qio.PrecomputedFieldMap(files, **meta)

    if options.receive:
        files = options.receive
        meta = {}
        if files[-1] in ('%', 'pct', 'p.u.', 'a.u.'):
            *files, unit = files
            meta['unit'] = unit
        files, *mag = files
        if mag:
            meta['magnitude'] = mag[0]
        for i in len(receives):
            if receives[i] is None:
                receives[i] = qio.PrecomputedFieldMap(files, **meta)

    if options.b0:
        files = options.b0
        meta = {}
        if files[-1] in ('%', 'pct', 'p.u.', 'a.u.'):
            *files, unit = files
            meta['unit'] = unit
        files, *mag = files
        if mag:
            meta['magnitude'] = mag[0]
        for i in len(b0s):
            if b0s[i] is None:
                b0s[i] = qio.PrecomputedFieldMap(files, **meta)

    # run algorithm
    [pd, r1, r2s, *mt] = greeq(contrasts, transmits, receives, greeq_opt)

    # write results
    odir0 = options.odir
    ifname = contrasts[0].echo(0).volume.fname
    odir, obase, oext = py.fileparts(ifname)
    odir = odir0 or odir
    io.savef(pd.volume, os.path.join(odir, 'PD' + oext), affine=pd.affine, dtype='float32')
    io.savef(r1.volume, os.path.join(odir, 'R1' + oext), affine=r1.affine, dtype='float32')
    io.savef(r2s.volume, os.path.join(odir, 'R2star' + oext), affine=r2s.affine, dtype='float32')
    if options.uncertainty:
        io.savef(pd.uncertainty, os.path.join(odir, 'log_PD_uncertainty' + oext), affine=pd.affine, dtype='float32')
        io.savef(r1.uncertainty, os.path.join(odir, 'log_R1_uncertainty' + oext), affine=r1.affine, dtype='float32')
        io.savef(r2s.uncertainty, os.path.join(odir, 'log_R2star_uncertainty' + oext), affine=r2s.affine, dtype='float32')
    if mt:
        mt = mt[0]
        io.savef(mt.volume, os.path.join(odir, 'MTsat' + oext), affine=mt.affine, dtype='float32')
        if options.uncertainty:
            io.savef(mt.uncertainty, os.path.join(odir, 'logit_MTsat_uncertainty' + oext), affine=mt.affine, dtype='float32')<|MERGE_RESOLUTION|>--- conflicted
+++ resolved
@@ -62,19 +62,12 @@
     greeq_opt.verbose = options.verbose
     # greeq_opt.plot = options.verbose >= 2
     greeq_opt.recon.space = options.space
-<<<<<<< HEAD
-    if isinstance(options.space, str) and  options.space != 'mean':
-=======
     if isinstance(options.space, str) and options.space != 'mean':
->>>>>>> 700a3728
         for c, contrast in enumerate(options.contrast):
             if contrast.name == options.space:
                 greeq_opt.recon.space = c
                 break
-<<<<<<< HEAD
     greeq_opt.recon.crop = options.crop
-=======
->>>>>>> 700a3728
     greeq_opt.backend.device = device
     greeq_opt.uncertainty = options.uncertainty
     greeq_opt.optim.nb_levels = options.levels
@@ -86,11 +79,7 @@
         subiter_max = int(subiter_max[0])
     elif solver == 'fmg':
         subiter_max = 2
-<<<<<<< HEAD
-    else: # cg
-=======
     else:  # cg
->>>>>>> 700a3728
         subiter_max = 32
     greeq_opt.optim.solver = solver
     greeq_opt.optim.max_iter_cg = subiter_max
