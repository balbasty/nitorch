from nitorch.core import cli
ParseError = cli.ParseError

help = r"""[nitorch] GREEQ

Fits T1, T2* and (optionally) MTsat from multi-echo, multi-flip-angle data.
The complete nonlinear forward model is directly inverted from the raw data.

usage: 
    nitorch greeq [options] -c [NAME] [options] -e *FILES

Acquisition options:
    -c,  --contrast [NAME]              (default: contrasts are named by order)
    -fa, --flip-angle FA [UNIT]         (default: try to read from file)
    -tr, --repetition-time TR [UNIT]    (default: try to read from file)
    -te, --echo-time TE [UNIT]          (default: try to read from file)
    -sp, --echo-spacing DELTA [UNIT]    (default: unused)      
    -mt, --mt-pulse {yes,no}            (default: try to read from file, else `no`)
    -bw, --bandwidth [BW] [UNIT]        (default: unused)
    -e,  --echo *FILES                  Path to individual echoes
    -tf, --transmit FIELD [MAG] [UNIT]  Transmit fieldmap (unit: {[a.u.], pct}) 
    -rf, --receive FIELD [MAG] [UNIT]   Receive fieldmap (unit: {[a.u.], pct}) 
   [-b0, --b0-field FIELD [MAG] [UNIT]  B0 fieldmap] NOT IMPLEMENTED YET

Reconstruction options:
    --likelihood {[gauss],chi}          Noise model
    --register {yes,[no],field}         Start by registering contrasts
    --recon-space [NAME]                Name of a contrast or 'mean' (default: mean)
    --regularization {no,tkh,tv,[jtv]}  Regularization type
    --lam [10]                          Regularization (shared by all maps)
    --lam-pd VAL                        PD-specific regularization
    --lam-t1 VAL                        T1-specific regularization
    --lam-t2 VAL                        T2*-specific regularization
    --lam-mt VAL                        MTsat-specific regularization
   [--meetup {yes,[no]}                 MEETUP distortion correction] NOT IMPLEMENTED YET
   [--lam-meetup [1e5]]                 Regularization of the distortion field)] NOT IMPLEMENTED YET

Optimization options
    --nb-levels [1]                     Number of resolutions
    --max-iter [10]                     Maximum number of outer iterations
    --tolerance [1e-4]                  Tolerance for early stopping
    --solver {[cg], fmg}                Linear solver 

Output options
    -o, --output-dir                    Output directory   [same as input files]
    -u, --uncertainty                   Write Laplace uncertainty [no]

General options:
    --cpu, --gpu                        Device to use [cpu]
    -h, --help                          Display this help
    -v, --verbose [1]                   Level of verbosity [1=print], 2=plot
    --framerate                         Framerate of plotting function, in Hz [1]

References:
    If you use this command, please cite:
        "Model-based multi-parameter mapping"
        Balbastre et al., Med Image Anal (2021)
        https://arxiv.org/abs/2102.01604
    If you use the --meetup option, please cite:
        "Distortion correction in multi-echo MRI without field mapping or reverse encoding"
        Balbastre et al., Proc. ISMRM (2022)
"""


def number_or_str(type=float):
    def _number_or_str(x):
        try:
            return type(x)
        except ValueError:
            return x
    return _number_or_str


def bool_or_str(x):
    if x.lower() in ('true', 'yes'):
        return True
    if x.lower() in ('false', 'no'):
        return False
    try:
        return bool(int(x))
    except ValueError:
        return x


# Main options
parser = cli.CommandParser('greeq', help=help)

# Contrast group
contrast = cli.Group('contrast', ('-c', '--contrast'), n='+',
                     help='A contrast with multiple echoes')
contrast.add_positional('name', nargs='?', help='Name of the contrast')
contrast.add_option('fa', ('-fa', '--flip-angle'), nargs='+',
                    convert=number_or_str(float), help='Flip angle [and unit]')
contrast.add_option('tr', ('-tr', '--repetition-time'), nargs='+2',
                    convert=number_or_str(float), help='Repetition time [and unit]')
contrast.add_option('bandwidth', ('-bw', '--bandwidth'), nargs='+2',
                    convert=number_or_str(float), help='Bandwidth [and unit]')
contrast.add_option('echo_spacing', ('-es', '--echo-spacing'), nargs='+2',
                    convert=number_or_str(float), help='Echo spacing [and unit]')
contrast.add_option('te', ('-te', '--echo-time'), nargs='+',
                    convert=number_or_str(float), help='Echo time(s) [and unit]')
contrast.add_option('mt', ('-mt', '--mt-pulse'), nargs='?', default=None,
                    convert=bool_or_str, help='MT-weighted')
contrast.add_option('echoes', ('-e', '--echo'), nargs='+', help='Echoes')
contrast.add_option('transmit', ('-tf', '--transmit'), nargs='+3', help='Transmit field', default=[])
contrast.add_option('receive', ('-rf', '--receive'), nargs='+3', help='Receive field', default=[])
contrast.add_option('b0', ('-b0', '--b0-field'), nargs='+3', help='B0 field', default=[])
parser.add_group(contrast)

# shared fieldmaps
parser.add_option('transmit', ('-tf', '--transmit'), nargs='+3', help='Transmit field')
parser.add_option('receive', ('-rf', '--receive'), nargs='+3', help='Receive field')
parser.add_option('b0', ('-b0', '--b0-field'), nargs='+3', help='B0 field')

# recon options
parser.add_option('likelihood', '--likelihood', nargs=1, default='gauss',
                  validation=cli.Validations.choice(['chi', 'gauss']))
parser.add_option('register', '--register', nargs='?', default=False,
                  convert=bool_or_str, action=cli.Actions.store_true)
parser.add_option('uncertainty', ('-u', '--uncertainty'), nargs='?', default=False,
                  convert=bool_or_str, action=cli.Actions.store_true)
parser.add_option('space', '--recon-space', nargs=1, default='mean',
                  convert=number_or_str(int))
parser.add_option('crop', '--crop-space', nargs=1, default=0, convert=float)
parser.add_option('regularization', '--regularization', nargs=1, default='jtv',
                  validation=cli.Validations.choice(['no', 'tkh', 'tv', 'jtv']))
parser.add_option('meetup', '--meetup', nargs='?', default=False,
                  convert=bool_or_str, action=cli.Actions.store_true)
parser.add_option('lam', '--lam', nargs=1, default=10., convert=float)
parser.add_option('lam_pd', '--lam-pd', nargs=1, default=None, convert=float)
parser.add_option('lam_t1', '--lam-t1', nargs=1, default=None, convert=float)
parser.add_option('lam_t2', '--lam-t2', nargs=1, default=None, convert=float)
parser.add_option('lam_mt', '--lam-mt', nargs=1, default=None, convert=float)
parser.add_option('lam_meetup', '--lam-meetup', nargs=1, default=1e5, convert=float)

# optim options
parser.add_option('levels', '--nb-levels', nargs=1, default=1, convert=int)
parser.add_option('iter', '--max-iter', nargs=1, default=10, convert=int)
parser.add_option('tol', '--tolerance', nargs=1, default=1e-4, convert=float)
parser.add_option('solver', '--solver', nargs='+', default=['cg'])
<<<<<<< HEAD
                  #validation=cli.Validations.choice(['fmg', 'cg']))
=======
>>>>>>> 700a3728

# generic options
parser.add_option('verbose', ('-v', '--verbose'),
                  nargs='?', default=0, convert=int,
                  action=cli.Actions.store_value(1),
                  help='Level of verbosity')
parser.add_option('gpu', '--gpu',
                  nargs='?', default='cpu', convert=int,
                  action=cli.Actions.store_value(0),
                  help='Use GPU (if available)')
parser.add_option('gpu', '--cpu', nargs=0,
                  action=cli.Actions.store_value('cpu'),
                  help='Use CPU')
parser.add_option('odir', ('-o', '--output-dir'), nargs=1,
                  help='Output directory')
parser.add_option('framerate', '--framerate', nargs=1, convert=float,
                  default=1., help='Framerate of plotting function, in Hz')
<|MERGE_RESOLUTION|>--- conflicted
+++ resolved
@@ -138,10 +138,6 @@
 parser.add_option('iter', '--max-iter', nargs=1, default=10, convert=int)
 parser.add_option('tol', '--tolerance', nargs=1, default=1e-4, convert=float)
 parser.add_option('solver', '--solver', nargs='+', default=['cg'])
-<<<<<<< HEAD
-                  #validation=cli.Validations.choice(['fmg', 'cg']))
-=======
->>>>>>> 700a3728
 
 # generic options
 parser.add_option('verbose', ('-v', '--verbose'),
