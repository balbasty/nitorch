"""Convolution layers."""

from copy import copy
import math
import inspect
import random
from collections import OrderedDict
import torch
from torch import nn as tnn
from nitorch.core.py import make_tuple
from nitorch.core import py, utils
<<<<<<< HEAD
from ..base import nitorchmodule, Module, Sequential, ModuleList
=======
from .base import nitorchmodule, Module
from .norm import BatchNorm
from .dropout import Dropout
>>>>>>> 68bea13b
from ..activations import _map_activations
from .norm import BatchNorm

# NOTE:
# My version of Conv allows parameters to be overridden at eval time.
# This probably clashes with these parameters being declared as __constants__
# in torch.nn._ConvND. I think this __constants__ mechanics is only used
# In TorchScript, so it's fine for now.
#
# After some googling, I think it is alright as long as the *attribute*
# is not mutated...
# Some references:
# .. https://pytorch.org/docs/stable/jit.html#frequently-asked-questions
# .. https://discuss.pytorch.org/t/why-do-we-use-constants-or-final/70331/2
#
# Note that optional submodules can also be added to __constants__ in a
# hacky way:
# https://discuss.pytorch.org/t/why-do-we-use-constants-or-final/70331/4


# padding options natively handled by pytorch
_native_padding_mode = ('zeros', 'reflect', 'replicate', 'circular')


def _defer_property(prop: str, module: str,
                    setter: callable or bool = False,
                    getter: callable = None):
    """Return a 'property' objet that links to a submodule property

    prop (str) : property name
    module (str): module name
    setter (callable or bool, default=False) : define a setter
    getter (callable, optional) : function to apply to the returned value
    returns (property) : property object

    """
    getter = getter or (lambda x: x)
    if setter:
        if not callable(setter):
            setter = lambda x: x
        return property(lambda self: getter(getattr(getattr(self, module), prop)),
                        lambda self, val: setattr(getattr(self, module), prop, setter(val)))
    else:
        return property(lambda self: getter(getattr(getattr(self, module), prop)))


def _guess_output_shape(inshape, kernel_size, stride=1, dilation=1,
                        padding=0, output_padding=0, transposed=False):
    """Guess the output shape of a convolution"""
    inshape = make_tuple(inshape)
    dim = len(inshape)
    kernel_size = make_tuple(kernel_size, dim)
    stride = make_tuple(stride, dim)
    output_padding = make_tuple(output_padding, dim)
    dilation = make_tuple(dilation, dim)

    if padding == 'auto':
        if any(k % 2 == 0 for k in kernel_size):
            raise ValueError('Padding "auto" only available with odd kernels')
        padding = [((k - 1) * d + 1) // 2 for k, d in zip(kernel_size, dilation)]
    padding = make_tuple(padding, dim)

    shape = []
    for L, S, Pi, D, K, Po in zip(inshape, stride, padding,
                                  dilation, kernel_size, output_padding):
        if transposed:
            shape += [(L - 1) * S - 2 * Pi + D * (K - 1) + Po + 1]
        else:
            shape += [math.floor((L + 2 * Pi - D * (K - 1) - 1) / S + 1)]
    return tuple(shape)


def _get_conv_class(dim, transposed=False):
    """Return the appropriate torch Conv class"""
    if transposed:
        if dim == 1:
            ConvKlass = nitorchmodule(tnn.ConvTranspose1d)
        elif dim == 2:
            ConvKlass = nitorchmodule(tnn.ConvTranspose2d)
        elif dim == 3:
            ConvKlass = nitorchmodule(tnn.ConvTranspose3d)
        else:
            raise NotImplementedError('Conv is only implemented in 1, 2, or 3D.')
    else:
        if dim == 1:
            ConvKlass = nitorchmodule(tnn.Conv1d)
        elif dim == 2:
            ConvKlass = nitorchmodule(tnn.Conv2d)
        elif dim == 3:
            ConvKlass = nitorchmodule(tnn.Conv3d)
        else:
            raise NotImplementedError('Conv is only implemented in 1, 2, or 3D.')
    return ConvKlass


class Conv(Module):
    """Simple convolution.
    
    We merely wrap torch's Conv class, with a single entry point for
    any number of spatial dimensions and optional transposed conv.
    
    Furthermore, this class allows parameters to be mutated after
    the instance has been created (using getters/setters) or even 
    at call time.
    """
    
    def __init__(self, 
                 dim, 
                 in_channels, 
                 out_channels,
                 kernel_size,
                 stride=1, 
                 padding='auto', 
                 padding_mode='zeros',
                 dilation=1,
                 groups=1,
                 bias=True,
                 transposed=False,
                 output_padding=0):
        """

        Parameters
        ----------
        dim : {1, 2, 3}
            Number of spatial dimensions.
            
        in_channels : int
            Number of channels in the input image.
            
        out_channels : int
            Number of channels produced by the convolution.
            
        kernel_size : int or tuple[int]
            Size of the convolution kernel
            
        stride : int or sequence[int], default=1
            Stride of the convolution.
            
        padding : int or sequence[int], default='auto'
            Zero-padding added to all three sides of the input.
            If ``'auto'``, padding such that the output shape is the 
            same as the input shape (up to strides) is used.
            
        padding_mode : {'zeros', 'reflect', 'replicate', 'circular'}, default='zeros'
            Padding mode.
            
        dilation : int or tuple[int], default=1
            Spacing between kernel elements.
            
        groups : int, default=1
            Number of groups in a grouped convolution.
            The number of input channels and of output channels 
            must be divisible by this number.
            
        bias : bool, default=True
            If ``True``, adds a learnable bias to the output.
            
        transposed : bool, default=False:
            Transposed convolution.
            
        output_padding : int or tuple[int], default=0
            Additional size added to (the bottom/right) side of each
            dimension in the output shape. Only used if ``transposed is True``.
        """
        super().__init__()
        self.dim = dim
        self.transposed = transposed
        self.in_channels = in_channels
        self.out_channels = out_channels
        
        # deal with padding
        pre_padding = 0
        pre_padding_mode = None
        post_padding = 0
        if (padding == 'auto' or padding_mode not in _native_padding_mode):
            pre_padding = padding
            pre_padding_mode = padding_mode
            padding = 0
            padding_mode = 'zeros'
        if not transposed:
            post_padding = output_padding
            output_padding = {}
        else:
            output_padding = {'output_padding': output_padding}
        self._pre_padding = pre_padding
        self._padding_mode = pre_padding_mode
        self._post_padding = post_padding
            
        # instantiate underlying conv class
        klass = _get_conv_class(dim, transposed)
        self.conv = klass(in_channels, out_channels, 
                          kernel_size=py.make_list(kernel_size, dim),
                          stride=py.make_list(stride, dim),
                          padding=py.make_list(padding, dim),
                          padding_mode=padding_mode,
                          dilation=py.make_list(dilation, dim),
                          groups=groups,
                          bias=bias,
                          **output_padding)
    
    def reset_parameters(self, method='kaiming', a=None, dist='uniform',
                         johnshift=False):
        """Initialize the values of the weights and bias
        
        Parameters
        ----------
        method : {'kaiming', 'xavier', None}, default='kaiming'
            Initialization method.
        a : float, default=sqrt(5)
            If method is 'kaiming', negative slope of the activation function 
            (0 for ReLU, some non-zero value for leaky ReLU)
            If method is 'xavier', gain.
            If method is None, FWHM of the distribution.
        dist : {'uniform', 'normal'}, default='uniform'
            Distribution to sample.
        johnshift : bool, default=True
            Each filter has one of its central input weights centered
            about one instead of zeros, making them close to an identity.
        """
        method = (method or '').lower()
        if method.startswith('k'):
            a = math.sqrt(5) if a is None else a
        else:
            a = 1. if a is None else a
            
        if method.startswith('k') and dist.startswith('u'):
            fn = tnn.init.kaiming_uniform_
        elif method.startswith('k') and dist.startswith('n'):
            fn = tnn.init.kaiming_normal_
        elif method.startswith('x') and dist.startswith('u'):
            fn = tnn.init.xavier_uniform_
        elif method.startswith('x') and dist.startswith('n'):
            fn = tnn.init.xavier_normal_
        elif not method and dist.startswith('u'):
            fn = lambda x, a: tnn.init.uniform_(x, a=-a/2, b=a/2)
        elif not method and dist.startswith('n'):
            fn = lambda x, a: tnn.init.normal_(x, std=a/2.355)
        else:
            raise ValueError(f'Unknown method {method} or dist {dist}.')

        fn(self.conv.weight, a=a)

        if johnshift:
            # we make filters closer to an identity transform by
            # "opening" a path for each channel (i.e., initializing
            # a weight with a value close to one, instead of zero).
            # This trick was found by John Ashburner.
            with torch.no_grad():
                center = tuple(k//2 for k in self.conv.weight.shape[2:])
                center = self.conv.weight[(slice(None), slice(None), *center)]
                nfilters = min(center.shape[0], center.shape[1])
                cin = list(range(center.shape[0]))
                random.shuffle(cin)
                cin = cin[:nfilters]
                cout = list(range(center.shape[1]))
                random.shuffle(cout)
                cout = cout[:nfilters]
                center[cin, cout] += 1

        if self.bias is not None:
            fan_in, _ = tnn.init._calculate_fan_in_and_fan_out(self.weight)
            bound = 1 / math.sqrt(fan_in)
            if dist.startswith('u'):
                tnn.init.uniform_(self.bias, -bound, bound)
            else:
                tnn.init.normal_(self.bias, std=2*bound/2.355)
    
    def _set_padding(self, padding, padding_mode):
        if padding != 'auto' and padding_mode in _native_padding_mode:
            self.conv.padding_mode = padding_mode
            self.conv.padding = make_tuple(padding, self.dim)
            self._pre_padding = 0
            self._padding_mode = ''
        else:
            self._pre_padding = padding
            self._padding_mode = padding_mode
            self.conv.padding = 0

    weight = _defer_property('weight', 'conv')
    bias = _defer_property('bias', 'conv')
    kernel_size = _defer_property('kernel_size', 'conv')
    stride = _defer_property('stride', 'conv', setter=make_tuple)
    dilation = _defer_property('dilation', 'conv', setter=make_tuple)
    groups = _defer_property('groups', 'conv', setter=True)

    @property
    def padding(self):
        return self._pre_padding or self.conv.padding

    @padding.setter
    def padding(self, value):
        self._set_padding(value, self.padding_mode)

    @property
    def output_padding(self):
        return self._post_padding or self.conv.output_padding

    @output_padding.setter
    def output_padding(self, value):
        if self.transposed:
            self.conv.output_padding = make_tuple(value, self.dim)
        else:
            self._post_padding = make_tuple(value, self.dim)

    @property
    def padding_mode(self):
        if self._pre_padding:
            return self._padding_mode
        else:
            return self.conv.padding_mode

    @padding_mode.setter
    def padding_mode(self, value):
        self._set_padding(self.padding, value)
    
    def forward(self, x, **overload):
        """

        Parameters
        ----------
        x : (b, in_channels, *spatial) tensor
        output_shape : sequence[int], optional
        overload : dict


        Returns
        -------
        x : (b, out_channels, *spatial_out) tensor

        """

        stride = overload.get('stride', self.stride)
        padding = overload.get('padding', self.padding)
        padding_mode = overload.get('padding_mode', self.padding_mode)
        output_padding = overload.get('output_padding', self.output_padding)
        dilation = overload.get('dilation', self.dilation)
        
        kernel_size = make_tuple(self.kernel_size, self.dim)
        stride = make_tuple(stride, self.dim)
        output_padding = make_tuple(output_padding, self.dim)
        dilation = make_tuple(dilation, self.dim)

        output_shape = overload.pop('output_shape', None)
        if output_shape:
            overload['output_padding'] = 0
            shape_nopad = self.shape(x, **overload)[2:]
            output_padding = [s1 - s0 for s1, s0
                              in zip(output_shape, shape_nopad)]

        if padding == 'auto':
            padding = [((k-1)*d)//2 for k, d in zip(kernel_size, dilation)]
        padding = make_tuple(padding, self.dim)
        
        # perform pre-padding
        if padding_mode not in _native_padding_mode:
            x = utils.pad(x, padding, mode=padding_mode, side='both')
            padding = 0
        
        # call native convolution
        self.stride, stride0 = (stride, self.stride)
        self.padding, padding0 = (padding, self.padding)
        self.padding_mode, padding_mode0 = (padding_mode, self.padding_mode)
        self.output_padding, output_padding0 = (output_padding, self.output_padding)
        self.dilation, dilation0 = (dilation, self.dilation)
        
        x = self.conv(x)
        
        self.stride = stride0
        self.padding = padding0
        self.padding_mode = padding_mode0
        self.output_padding = output_padding0
        self.dilation = dilation0
        
        # perform post-padding
        if not self.transposed and output_padding:
            x = utils.pad(x, output_padding, side='right')
        
        return x
            
    def shape(self, x, **overload):
        """Compute output shape of the equivalent ``forward`` call.

        Parameters
        ----------
        x : tuple or (batch, in_channel, *in_spatial) tensor
            Input tensor or its shape
        overload : dict
            Some parameters defined at build time can be overridden:
            `stride`, `padding`, `output_padding`, `dilation`.

        Returns
        -------
        shape : tuple[int]
            Output shape

        """
        if torch.is_tensor(x):
            inshape = tuple(x.shape)
        else:
            inshape = x
        
        stride = overload.get('stride', self.stride)
        padding = overload.get('padding', self.padding)
        output_padding = overload.get('output_padding', self.output_padding)
        dilation = overload.get('dilation', self.dilation)
        transposed = self.transposed
        kernel_size = self.kernel_size

        shape = overload.get('output_shape', None)
        if not shape:
            shape = _guess_output_shape(
                inshape[2:],
                kernel_size=kernel_size,
                stride=stride,
                dilation=dilation,
                padding=padding,
                output_padding=output_padding,
                transposed=transposed)
        shape = (inshape[0], self.out_channels, *shape)
        return shape
    
    def __str__(self):
        s = [f'{self.in_channels}', f'{self.out_channels}']
        s += [f'kernel_size={self.kernel_size}']
        if self.transposed:
            s += [f'transposed=True']
        if any(x > 1 for x in self.stride):
            s += [f'stride={self.stride}']
        if any(x > 1 for x in self.dilation):
            s += [f'dilation={self.dilation}']
        if self.groups > 1:
            s += [f'groups={self.groups}']
        s = ', '.join(s)
        return f'SimpleConv({s})'
    
    __repr__ = __str__


@nitorchmodule
class GroupedConv(ModuleList):
    """Simple imbalanced grouped convolution.
    
    Same as SimpleConv, but allows to have groups with non-equal number of channels.
    """

    # TODO:
    #    Maybe keep the `groups` option and simply let in_channels and 
    #    out_channels be lists *optionnally* if the user wants imbalanced
    #    groups
    
    def __init__(self, dim, in_channels, out_channels, *args, groups=None, **kwargs):
        """

        Parameters
        ----------
        dim : {1, 2, 3}
            Number of spatial dimensions.
            
        in_channels : sequence[int]
            Number of channels in the input image.
            
        out_channels : int or sequence[int]
            Number of channels produced by the convolution.
            If a scalar, must be divisible by the number of groups.
            
        kernel_size : int or sequence[int]
            Size of the convolution kernel.
            
        stride : int or sequence[int], default=1:
            Stride of the convolution.
            
        padding : int or sequence[int], default='auto'
            Zero-padding added to all three sides of the input.
            If 'auto', padding such that the output shape is the 
            same as the input shape (up to strides) is used.
            
        padding_mode : {'zeros', 'reflect', 'replicate', 'circular'}, default='zeros'
            Padding mode.
            
        dilation : int or sequence[int], default=1
            Spacing between kernel elements.
            
        groups : int, default=None
            Number of groups. Default is the maximum of the lengths 
            of ``in_channels`` and ``out_channels``.
            
        bias : bool, default=True
            If ``True``, adds a learnable bias to the output.
            
        transposed : bool, default=False:
            Transposed convolution.
            
        output_padding : int or tuple[int], default=0
            Additional size added to (the bottom/right) side of each
            dimension in the output shape. Only used if ``transposed is True``.
        """
        in_channels = py.make_list(in_channels)
        out_channels = py.make_list(out_channels)
        nb_groups = groups or max(len(in_channels), len(out_channels))
        if len(in_channels) == 1:
            in_channels = [in_channels[0]//nb_groups] * nb_groups
        if len(out_channels) == 1:
            out_channels = [out_channels[0]//nb_groups] * nb_groups
        if len(in_channels) != nb_groups or len(out_channels) != nb_groups:
            raise ValueError(f'The number of input and output groups '
                             f'must be the same: {len(in_channels)} vs '
                             f'{len(out_channels)}')

        modules = [Conv(dim, i, o, *args, **kwargs)
                   for i, o in zip(in_channels, out_channels)]
        super().__init__(modules)
        self.in_channels = sum(in_channels)
        self.out_channels = sum(out_channels)

    def forward(self, input, **overload):
        """Perform a grouped convolution with imbalanced channels.

        Parameters
        ----------
        input : (B, sum(in_channels), *in_spatial) tensor
        output_shape : sequence[int], optional
        overload : dict

        Returns
        -------
        output : (B, sum(out_channels), *out_spatial) tensor

        """
        out_shape = (input.shape[0], self.out_channels, *input.shape[2:])
        output = input.new_empty(out_shape)
        input = input.split([c.in_channels for c in self], dim=1)
        out_channels = [c.out_channels for c in self]
        for d, (layer, inp) in enumerate(zip(self, input)):
            slicer = [slice(None)] * (self.dim + 2)
            slicer[1] = slice(sum(out_channels[:d]), sum(out_channels[:d+1]))
            output[slicer] = layer(inp, **overload)
        return output

    def reset_parameters(self, *args, **kwargs):
        for layer in self:
            layer.reset_parameters(*args, **kwargs)
    
    @property
    def weight(self):
        return [layer.conv.weight for layer in self]

    @property
    def bias(self):
        return [layer.conv.bias for layer in self]

    @property
    def dim(self):
        for layer in self:
            return layer.dim
        
    @property
    def transposed(self):
        for layer in self:
            return layer.transposed
        
    @property
    def groups(self):
        return len(self.children())

    @property
    def stride(self):
        for layer in self:
            return layer.stride

    @stride.setter
    def stride(self, value):
        for layer in self:
            layer.stride = value

    @property
    def padding(self):
        for layer in self:
            return layer.padding

    @padding.setter
    def padding(self, value):
        for layer in self:
            layer.padding = value

    @property
    def output_padding(self):
        for layer in self:
            return layer.output_padding

    @output_padding.setter
    def output_padding(self, value):
        for layer in self:
            layer.output_padding = value

    @property
    def dilation(self):
        for layer in self:
            return layer.dilation

    @dilation.setter
    def dilation(self, value):
        for layer in self:
            layer.dilation = value

    @property
    def padding_mode(self):
        for layer in self:
            return layer.padding_mode

    @padding_mode.setter
    def padding_mode(self, value):
        for layer in self:
            layer.padding_mode = value

    def shape(self, x, **overload):
        """Compute output shape of the equivalent ``forward`` call.

        Parameters
        ----------
        x : tuple or (batch, in_channel, *in_spatial) tensor
            Input tensor or its shape
        overload : dict
            All parameters defined at build time can be overridden
            at call time, except `dim`, `in_channels`, `out_channels`
            and `kernel_size`.

        Returns
        -------
        shape : tuple[int]
            Output shape

        """
        
        for layer in self:
            shape = layer.shape(x, **overload)
            break
        shape = list(shape)
        shape[1] = self.out_channels
        return tuple(shape)
    
    def __str__(self):
        in_channels = [l.in_channels for l in self]
        out_channels = [l.out_channels for l in self]
        in_channels = ', '.join(in_channels)
        out_channels = ', '.join(out_channels)
        s = [f'[{in_channels}]', f'[{out_channels}]']
        s += [f'kernel_size={self.kernel_size}']
        if self.transposed:
            s += [f'transposed=True']
        if any(x > 1 for x in self.stride):
            s += [f'stride={self.stride}']
        if any(x > 1 for x in self.dilation):
            s += [f'dilation={self.dilation}']
        if self.groups > 1:
            s += [f'groups={self.groups}']
        s = ', '.join(s)
        return f'GroupedConv({s})'
    
    __repr__ = __str__


@nitorchmodule
class ConvBlock(Sequential):
    """Convolution layer (with batch norm and activation).

    Applies a convolution over an input signal.
    Optionally: apply an activation function to the output.

    """
    def __init__(self,
                 dim,
                 in_channels,
                 out_channels,
                 kernel_size,
                 stride=1,
                 padding=0,
                 padding_mode='zeros',
                 dilation=1,
                 groups=1,
                 bias=True,
                 transposed=False,
                 output_padding=0,
                 activation=None,
                 batch_norm=False,
<<<<<<< HEAD
                 order='nca',
=======
                 dropout=1.0,
>>>>>>> 68bea13b
                 inplace=True):
        """
        Parameters
        ----------
        dim : {1, 2, 3}
            Number of spatial dimensions.
            
        in_channels : int or sequence[int]
            Number of channels in the input image.
            If a sequence, grouped convolutions are used.
            
        out_channels : int or sequence[int]
            Number of channels produced by the convolution.
            If a sequence, grouped convolutions are used.
            
        kernel_size : int or sequence[int]
            Size of the convolution kernel.
            
        stride : int or sequence[int], default=1:
            Stride of the convolution.
            
        padding : int or sequence[int] or 'auto', default=0
            Zero-padding added to all three sides of the input.
            
        padding_mode : {'zeros', 'reflect', 'replicate', 'circular'}, default='zeros'
            Padding mode.
            
        dilation : int or sequence[int], default=1
            Spacing between kernel elements.
            
        groups : int, default=1
            Number of blocked connections from input channels to
            output channels. Using this parameter is an alternative to
            the use of 'sequence' input/output channels. In that case,
            the number of input and output channels in each group is
            found by dividing the ``input_channels`` and ``output_channels``
            with ``groups``.
            
        bias : bool, default=True
            If ``True``, adds a learnable bias to the output.
            
        transposed : bool, default=False:
            Transposed convolution.
            
        output_padding : int or sequence[int], default=0
            Additional size added to (the bottom/right) side of each
            dimension in the output shape. Only used if `transposed is True`.
            
        activation : str or type or callable, optional
            Activation function. An activation can be a class
            (typically a Module), which is then instantiated, or a
            callable (an already instantiated class or a more simple
            function). It is useful to accept both these cases as they
            allow to either:
                * have a learnable activation specific to this module
                * have a learnable activation shared with other modules
                * have a non-learnable activation
                
        batch_norm : bool or type or callable, optional
            Batch normalization layer.
            Can be a class (typically a Module), which is then instantiated,
            or a callable (an already instantiated class or a more simple
            function).
<<<<<<< HEAD

        order : permutation of 'nca', default='nca'
            Order in which to perform the normalization (n), convolution (c)
            and activation (a).
=======
            
        dropout : float or type or callable, optional
            Dropout layer.
            Can be a class (typically a Module), which is then instantiated,
            or a callable (an already instantiated class or a more simple
            function).
>>>>>>> 68bea13b

        inplace : bool, default=True
            Apply activation inplace if possible
            (i.e., not ``is_leaf and requires_grad``).

        """
        super().__init__()

        # store in-place
        self.inplace = inplace
        self.order = self._fix_order(order)

        # Build modules
        opt_conv = dict(
            kernel_size=kernel_size,
            stride=stride,
            padding=padding,
            padding_mode=padding_mode,
            dilation=dilation,
            transposed=transposed,
            output_padding=output_padding,
            bias=bias)
        conv = self._build_conv(dim, in_channels, out_channels, groups, **opt_conv)
        batch_norm = self._build_batch_norm(batch_norm, conv, order)
        activation = self._build_activation(activation)

        # Assign submodules in order so that they are nicely
        # ordered during pretty printing
        for o in order:
            if o == 'n':
                self.batch_norm = batch_norm
            elif o == 'c':
                self.conv = conv
            elif o == 'a':
                self.activation = activation

        # Use appropriate weight initialization when possible
        self._init_weights(conv, activation)

    @staticmethod
    def _fix_order(order):
        if 'n' not in order:
            order = order + 'n'
        if 'c' not in order:
            order = order + 'c'
        if 'a' not in order:
            order = order + 'a'
        return order

    @staticmethod
    def _init_weights(conv, activation):
        if isinstance(activation, tnn.ReLU):
            conv.reset_parameters(a=0)
        elif isinstance(activation, tnn.LeakyReLU):
            conv.reset_parameters(a=activation.negative_slope)
        else:
            conv.reset_parameters()

    @staticmethod
    def _build_conv(dim, in_channels, out_channels, groups, **opt_conv):

        # Check if "manual" grouped conv are required
        in_channels = py.make_list(in_channels)
        out_channels = py.make_list(out_channels)
        if len(in_channels) > 1 and groups > 1:
            raise ValueError('Cannot use both `groups` and multiple '
                             'input channels, as both define grouped '
                             'convolutions.')
        if len(in_channels) == 1 and len(out_channels) == 1:
            ConvKlass = Conv
            in_channels = in_channels[0]
            out_channels = out_channels[0]
            opt_conv['groups'] = groups
        else:
            ConvKlass = GroupedConv
            opt_conv['groups'] = max(len(in_channels), len(out_channels))

        conv = ConvKlass(dim, in_channels, out_channels, **opt_conv)
        return conv

    @staticmethod
    def _build_activation(activation):
        #   an activation can be a class (typically a Module), which is
        #   then instantiated, or a callable (an already instantiated
        #   class or a more simple function).
        #   it is useful to accept both these cases as they allow to either:
        #       * have a learnable activation specific to this module
        #       * have a learnable activation shared with other modules
        #       * have a non-learnable activation
        if isinstance(activation, str):
            activation = _map_activations.get(activation.lower(), None)
<<<<<<< HEAD
        activation = (activation() if inspect.isclass(activation)
                      else activation if callable(activation)
                      else None)
        return activation
=======
        self.activation = (activation() if inspect.isclass(activation)
                           else activation if callable(activation)
                           else None)        

        if isinstance(activation, tnn.ReLU):
            self.conv.reset_parameters(a=0)
        elif isinstance(activation, tnn.LeakyReLU):
            self.conv.reset_parameters(a=activation.negative_slope)
        else:
            self.conv.reset_parameters()

        # Add dropout
        p = dropout  # dropout amount
        if isinstance(p, float) and p > 0.0 and p < 1.0:
            dropout = Dropout(p=p)
        dropout = (dropout(p=p) 
                    if inspect.isclass(dropout)
                    else dropout if callable(dropout)
                    else None)
        if dropout is not None:
            # integrate dropout into activation function
            dropout.activation = self.activation
            self.activation = dropout

    @property
    def weight(self):
        return self.conv.weight

    @property
    def bias(self):
        return self.conv.bias

    @property
    def dim(self):
        return self.conv.dim

    @property
    def in_channels(self):
        return self.conv.in_channels

    @property
    def out_channels(self):
        return self.conv.out_channels

    @property
    def transposed(self):
        return self.conv.transposed
    
    @property
    def stride(self):
        return self.conv.stride

    @stride.setter
    def stride(self, value):
        self.conv.stride = value

    @property
    def padding(self):
        return self.conv.padding

    @padding.setter
    def padding(self, value):
        self.conv.padding = value

    @property
    def output_padding(self):
        return self.conv.output_padding

    @output_padding.setter
    def output_padding(self, value):
        self.conv.output_padding = value

    @property
    def dilation(self):
        return self.conv.dilation

    @dilation.setter
    def dilation(self, value):
        self.conv.dilation = value

    @property
    def padding_mode(self):
        return self.conv.padding_mode

    @padding_mode.setter
    def padding_mode(self, value):
        self.conv.padding_mode = value

    @property
    def groups(self):
        return self.conv.groups
>>>>>>> 68bea13b

    @staticmethod
    def _build_batch_norm(batch_norm, conv, order):
        #   an normalization can be a class (typically a Module), which is
        #   then instantiated, or a callable (an already instantiated
        #   class or a more simple function).
        dim = conv.dim
        in_channels = (conv.in_channels if order.index('n') < order.index('c')
                       else conv.out_channels)
        if isinstance(batch_norm, bool) and batch_norm:
            batch_norm = BatchNorm(dim, in_channels)
        batch_norm = (batch_norm(dim, in_channels)
                      if inspect.isclass(batch_norm)
                      else batch_norm if callable(batch_norm)
                      else None)
        return batch_norm

    weight = _defer_property('weight', 'conv')
    bias = _defer_property('bias', 'conv')
    dim = _defer_property('dim', 'conv')
    in_channels = _defer_property('in_channels', 'conv')
    out_channels = _defer_property('out_channels', 'conv')
    transposed = _defer_property('transposed', 'conv')
    stride = _defer_property('stride', 'conv', setter=True)
    padding = _defer_property('padding', 'conv', setter=True)
    output_padding = _defer_property('output_padding', 'conv', setter=True)
    dilation = _defer_property('dilation', 'conv', setter=True)
    padding_mode = _defer_property('padding_mode', 'conv', setter=True)
    groups = _defer_property('groups', 'conv', setter=True)
            
    def forward(self, x, **overload):
        """Forward pass.

        Parameters
        ----------
        x : (batch, in_channel, *in_spatial) tensor
            Input tensor
        overload : dict
            Some parameters defined at build time can be overridden
            at call time: ['stride', 'padding', 'output_padding',
            'dilation', 'padding_mode']

        Returns
        -------
        x : (batch, out_channel, *out_spatial) tensor
            Convolved tensor

        Notes
        -----
        The output shape of an input tensor can be guessed using the
        method `shape`.

        """
        order = overload.pop('order', self.order)
        order = self._fix_order(order)
        batch_norm = overload.pop('batch_norm', self.batch_norm)
        batch_norm = self._build_batch_norm(batch_norm, self.conv, order)
        activation = overload.pop('activation', self.activation)
        activation = self._build_activation(activation)

        # make sure we can use inplace
        activation = copy(activation)
        if (activation and self.inplace and 
                hasattr(activation, 'inplace') and
                not (x.is_leaf and x.requires_grad)):
            activation.inplace = True

<<<<<<< HEAD
        # BatchNorm + Convolution + Activation
        for o in order:
            if o == 'n' and batch_norm:
                x = batch_norm(x)
            elif o == 'c':
                x = self.conv(x, **overload)
            elif o == 'a' and activation:
                x = activation(x)
=======
        # BatchNorm + Convolution + Activation (Dropout before | Dropout after)
        if batch_norm:
            x = batch_norm(x)
        x = self.conv(x, **overload)
        if activation:
            x = activation(x)
>>>>>>> 68bea13b
        return x

    def shape(self, x, **overload):
        """Compute output shape of the equivalent ``forward`` call.

        Parameters
        ----------
        x : tuple or (batch, in_channel, *in_spatial) tensor
            Input tensor or its shape
        output_shape : sequence[int], optional
            Instead of using 'output_padding', a target output shape
            can be provided (when using transposed convolutions).
        overload : dict
            All parameters defined at build time can be overridden
            at call time, except `dim`, `in_channels`, `out_channels`
            and `kernel_size`.

        Returns
        -------
        shape : tuple[int]
            Output shape

        """
        return self.conv.shape(x, **overload)


@nitorchmodule
class BottleneckConv(Sequential):
    """
    Squeeze and unsqueeze the number of channels around a (spatial)
    convolution using channel convolutions.
    """

    def __init__(self,
                 dim,
                 in_channels,
                 out_channels,
                 bottleneck,
                 kernel_size,
                 stride=1,
                 **kwargs):
        """
        Parameters
        ----------
        dim : {1, 2, 3}
            Number of spatial dimensions.

        in_channels : int or sequence[int]
            Number of channels in the input image.
            If a sequence, grouped convolutions are used.

        out_channels : int or sequence[int]
            Number of channels produced by the convolution.
            If a sequence, grouped convolutions are used.

        bottleneck : int or sequence[int]
            Number of channels in the bottleneck.
            If a sequence, grouped convolutions are used.

        stride : int or sequence[int], default=1
            Only used in the main convolution (not in the channel-wise ones).

        Other Parameters
        ----------------
        All parameters from `ConvBlock` are parameters of `BottleneckConv`.

        """
        super().__init__(OrderedDict(
            squeeze=ConvBlock(dim, in_channels, bottleneck, 1, **kwargs),
            conv=ConvBlock(dim, bottleneck, bottleneck, kernel_size,
                           stride=stride, **kwargs),
            unsqueeze=ConvBlock(dim, bottleneck, out_channels, 1, **kwargs),
        ))

    def forward(self, x, output_shape=None, **overload):
        overload1d = dict(overload)
        overload1d.pop('stride', None)
        x = self.squeeze(x, **overload1d)
        x = self.conv(x, output_shape=output_shape, **overload)
        x = self.unsqueeze(x, **overload1d)
        return x

    def shape(self, x, output_shape=None, **overload):
        overload1d = dict(overload)
        overload1d.pop('stride', None)
        x = self.squeeze.shape(x, **overload1d)
        x = self.conv.shape(x, output_shape=output_shape, **overload)
        x = self.unsqueeze.shape(x, **overload1d)
        return x


@nitorchmodule
class ConvGroup(Sequential):
    """A group of multiple convolutions with the same number of input
    and output channels. Usually used inside a ResBlock."""

    def __init__(self,
                 dim,
                 channels,
                 bottleneck=None,
                 nb_conv=2,
                 recurrent=False,
                 kernel_size=3,
                 padding_mode='zeros',
                 groups=1,
                 bias=True,
                 dilation=1,
                 activation=tnn.ReLU,
                 batch_norm=True,
                 order='nac',
                 inplace=True):
        """
        Parameters
        ----------
        dim : {1, 2, 3}
            Number of spatial dimensions.

        channels : int or sequence[int]
            Number of channels in the input image.
            If a sequence, grouped convolutions are used.

        bottleneck : int, optional
            If provided, a bottleneck architecture is used, where
            1d conv are used to project the input channels onto a
            lower-dimensional space, where the spatial convolutions
            are performed, before being mapped back to the original
            number of dimensions.

        nb_conv : int, default=2
            Number of convolutions

        recurrent : bool, default=False
            Use recurrent convolutions (weights are shared between blocks)

        kernel_size : int or sequence[int], default=3
            Size of the convolution kernel.

        padding_mode : {'zeros', 'reflect', 'replicate', 'circular'}, default='zeros'
            Padding mode.

        groups : int, default=1
            Number of blocked connections from input channels to
            output channels. Using this parameter is an alternative to
            the use of 'sequence' input/output channels. In that case,
            the number of input and output channels in each group is
            found by dividing the ``input_channels`` and ``output_channels``
            with ``groups``.

        bias : bool, default=True
            If ``True``, adds a learnable bias to the output.

        dilation : int, default=1

        activation : str or type or callable, default=ReLU
            Activation function. An activation can be a class
            (typically a Module), which is then instantiated, or a
            callable (an already instantiated class or a more simple
            function). It is useful to accept both these cases as they
            allow to either:
                * have a learnable activation specific to this module
                * have a learnable activation shared with other modules
                * have a non-learnable activation

        batch_norm : bool or type or callable, default=True
            Batch normalization layer.
            Can be a class (typically a Module), which is then instantiated,
            or a callable (an already instantiated class or a more simple
            function).

        order : permutation of 'nca', default='nac'
            Order in which to perform the normalization (n), convolution (c)
            and activation (a).

        inplace : bool, default=True
            Apply activation inplace if possible
            (i.e., not ``is_leaf and requires_grad``).

        """
        super().__init__()

        conv_opt = dict(
            dim=dim,
            in_channels=channels,
            out_channels=channels,
            kernel_size=kernel_size,
            padding='auto',
            padding_mode=padding_mode,
            groups=groups,
            bias=bias,
            dilation=dilation,
            activation=activation,
            batch_norm=batch_norm,
            order=order,
            inplace=inplace,
        )
        if bottleneck:
            conv_opt['bottleneck'] = bottleneck
            Klass = BottleneckConv
        else:
            Klass = ConvBlock
        nb_conv_inde = 1 if recurrent else nb_conv
        convs = [Klass(**conv_opt) for _ in range(nb_conv_inde)]
        self.convs = super().__init__(*convs)
        self.recurrent = recurrent
        self.nb_conv = nb_conv

    def shape(self, x, **overload):
        nb_conv = overload.pop('nb_conv', self.nb_conv)
        if self.recurrent:
            for _ in range(nb_conv):
                for conv in self:
                    x = conv.shape(x, **overload)
        else:
            for conv in self:
                x = conv.shape(x, **overload)
        return x

    def forward(self, x, **overload):
        """

        Parameters
        ----------
        x : (batch, channels, *spatial) tensor
            Input tensor
        **overload : dict
            Some parameters can be overloaded at call time

        Returns
        -------
        x : (batch, channels, *spatial) tensor
            Output tensor, with the same shape as the input tensor

        """

        if 'nb_conv' in overload and not self.recurrent:
            raise ValueError('Number of convolutions can only be changed '
                             'at call time if block is recurrent')
        nb_conv = overload.pop('nb_conv', self.nb_conv)

        if self.recurrent:
            for _ in range(nb_conv):
                for conv in self:
                    x = conv(x, **overload)
        else:
            for conv in self:
                x = conv(x, **overload)
        return x
<|MERGE_RESOLUTION|>--- conflicted
+++ resolved
@@ -9,13 +9,9 @@
 from torch import nn as tnn
 from nitorch.core.py import make_tuple
 from nitorch.core import py, utils
-<<<<<<< HEAD
 from ..base import nitorchmodule, Module, Sequential, ModuleList
-=======
-from .base import nitorchmodule, Module
 from .norm import BatchNorm
 from .dropout import Dropout
->>>>>>> 68bea13b
 from ..activations import _map_activations
 from .norm import BatchNorm
 
@@ -700,11 +696,8 @@
                  output_padding=0,
                  activation=None,
                  batch_norm=False,
-<<<<<<< HEAD
-                 order='nca',
-=======
-                 dropout=1.0,
->>>>>>> 68bea13b
+                 order='ncda',
+                 dropout=0,
                  inplace=True):
         """
         Parameters
@@ -768,19 +761,16 @@
             Can be a class (typically a Module), which is then instantiated,
             or a callable (an already instantiated class or a more simple
             function).
-<<<<<<< HEAD
 
         order : permutation of 'nca', default='nca'
             Order in which to perform the normalization (n), convolution (c)
             and activation (a).
-=======
-            
+
         dropout : float or type or callable, optional
             Dropout layer.
             Can be a class (typically a Module), which is then instantiated,
             or a callable (an already instantiated class or a more simple
             function).
->>>>>>> 68bea13b
 
         inplace : bool, default=True
             Apply activation inplace if possible
@@ -806,6 +796,7 @@
         conv = self._build_conv(dim, in_channels, out_channels, groups, **opt_conv)
         batch_norm = self._build_batch_norm(batch_norm, conv, order)
         activation = self._build_activation(activation)
+        dropout = self._build_dropout(dropout)
 
         # Assign submodules in order so that they are nicely
         # ordered during pretty printing
@@ -814,6 +805,8 @@
                 self.batch_norm = batch_norm
             elif o == 'c':
                 self.conv = conv
+            elif o == 'd':
+                self.dropout = dropout
             elif o == 'a':
                 self.activation = activation
 
@@ -826,6 +819,8 @@
             order = order + 'n'
         if 'c' not in order:
             order = order + 'c'
+        if 'd' not in order:
+            order = order + 'd'
         if 'a' not in order:
             order = order + 'a'
         return order
@@ -872,104 +867,18 @@
         #       * have a non-learnable activation
         if isinstance(activation, str):
             activation = _map_activations.get(activation.lower(), None)
-<<<<<<< HEAD
         activation = (activation() if inspect.isclass(activation)
                       else activation if callable(activation)
                       else None)
         return activation
-=======
-        self.activation = (activation() if inspect.isclass(activation)
-                           else activation if callable(activation)
-                           else None)        
-
-        if isinstance(activation, tnn.ReLU):
-            self.conv.reset_parameters(a=0)
-        elif isinstance(activation, tnn.LeakyReLU):
-            self.conv.reset_parameters(a=activation.negative_slope)
-        else:
-            self.conv.reset_parameters()
-
-        # Add dropout
-        p = dropout  # dropout amount
-        if isinstance(p, float) and p > 0.0 and p < 1.0:
-            dropout = Dropout(p=p)
-        dropout = (dropout(p=p) 
-                    if inspect.isclass(dropout)
-                    else dropout if callable(dropout)
-                    else None)
-        if dropout is not None:
-            # integrate dropout into activation function
-            dropout.activation = self.activation
-            self.activation = dropout
-
-    @property
-    def weight(self):
-        return self.conv.weight
-
-    @property
-    def bias(self):
-        return self.conv.bias
-
-    @property
-    def dim(self):
-        return self.conv.dim
-
-    @property
-    def in_channels(self):
-        return self.conv.in_channels
-
-    @property
-    def out_channels(self):
-        return self.conv.out_channels
-
-    @property
-    def transposed(self):
-        return self.conv.transposed
-    
-    @property
-    def stride(self):
-        return self.conv.stride
-
-    @stride.setter
-    def stride(self, value):
-        self.conv.stride = value
-
-    @property
-    def padding(self):
-        return self.conv.padding
-
-    @padding.setter
-    def padding(self, value):
-        self.conv.padding = value
-
-    @property
-    def output_padding(self):
-        return self.conv.output_padding
-
-    @output_padding.setter
-    def output_padding(self, value):
-        self.conv.output_padding = value
-
-    @property
-    def dilation(self):
-        return self.conv.dilation
-
-    @dilation.setter
-    def dilation(self, value):
-        self.conv.dilation = value
-
-    @property
-    def padding_mode(self):
-        return self.conv.padding_mode
-
-    @padding_mode.setter
-    def padding_mode(self, value):
-        self.conv.padding_mode = value
-
-    @property
-    def groups(self):
-        return self.conv.groups
->>>>>>> 68bea13b
+
+    @staticmethod
+    def _build_dropout(dropout):
+        dropout = (dropout() if inspect.isclass(dropout)
+                   else dropout if callable(dropout)
+                   else tnn.Dropout(p=float(dropout)) if dropout
+                   else None)
+        return dropout
 
     @staticmethod
     def _build_batch_norm(batch_norm, conv, order):
@@ -999,6 +908,7 @@
     dilation = _defer_property('dilation', 'conv', setter=True)
     padding_mode = _defer_property('padding_mode', 'conv', setter=True)
     groups = _defer_property('groups', 'conv', setter=True)
+    p_dropout = _defer_property('p', 'dropout', setter=True)
             
     def forward(self, x, **overload):
         """Forward pass.
@@ -1029,32 +939,59 @@
         batch_norm = self._build_batch_norm(batch_norm, self.conv, order)
         activation = overload.pop('activation', self.activation)
         activation = self._build_activation(activation)
-
-        # make sure we can use inplace
-        activation = copy(activation)
-        if (activation and self.inplace and 
-                hasattr(activation, 'inplace') and
-                not (x.is_leaf and x.requires_grad)):
-            activation.inplace = True
-
-<<<<<<< HEAD
-        # BatchNorm + Convolution + Activation
+        dropout = overload.pop('dropout', self.dropout)
+        dropout = self._build_dropout(dropout)
+
+        if self.inplace:
+            if not (x.is_leaf and x.requires_grad):
+                if activation and hasattr(activation, 'inplace'):
+                    activation.inplace = True
+                if dropout:
+                    dropout.inplace = True
+        else:
+            activation, dropout = self._set_inplace(activation, dropout,
+                                                    batch_norm, order)
+
+        # BatchNorm + Convolution + Dropout + Activation
         for o in order:
             if o == 'n' and batch_norm:
                 x = batch_norm(x)
             elif o == 'c':
                 x = self.conv(x, **overload)
+            elif o == 'd' and dropout:
+                x = dropout(x)
             elif o == 'a' and activation:
                 x = activation(x)
-=======
-        # BatchNorm + Convolution + Activation (Dropout before | Dropout after)
-        if batch_norm:
-            x = batch_norm(x)
-        x = self.conv(x, **overload)
-        if activation:
-            x = activation(x)
->>>>>>> 68bea13b
         return x
+
+    @classmethod
+    def _set_inplace(cls, activation, dropout, batch_norm, order):
+        dropout = copy(dropout)
+        if dropout:
+            dropout.inplace = False
+        activation = copy(activation)
+        if activation and hasattr(activation, 'inplace'):
+            activation.inplace = False
+
+        true_order = []
+        for o in order:
+            if o == 'b' and batch_norm:
+                true_order.append(o)
+            elif o == 'a' and activation:
+                true_order.append(o)
+            elif o == 'd' and dropout:
+                true_order.append(o)
+            elif o == 'c':
+                true_order.append(o)
+
+        if true_order[0] != 'd' and dropout:
+            dropout.inplace = True
+        if true_order[0] != 'a' and activation and hasattr(activation, 'inplace'):
+            activation.inplace = True
+
+        return activation, dropout
+
+
 
     def shape(self, x, **overload):
         """Compute output shape of the equivalent ``forward`` call.
@@ -1163,7 +1100,7 @@
                  dilation=1,
                  activation=tnn.ReLU,
                  batch_norm=True,
-                 order='nac',
+                 order='nadc',
                  inplace=True):
         """
         Parameters
@@ -1210,7 +1147,7 @@
         activation : str or type or callable, default=ReLU
             Activation function. An activation can be a class
             (typically a Module), which is then instantiated, or a
-            callable (an already instantiated class or a more simple
+            callable (an aflready instantiated class or a more simple
             function). It is useful to accept both these cases as they
             allow to either:
                 * have a learnable activation specific to this module
