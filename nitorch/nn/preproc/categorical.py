--- conflicted
+++ resolved
@@ -25,11 +25,7 @@
         """
         nb_classes = overload.get('nb_classes', self.nb_classes)
         dtype = self.dtype or torch.get_default_dtype()
-<<<<<<< HEAD
-        if self.nb_classes is None:
-=======
         if nb_classes is None:
->>>>>>> 20af153e
             max_label = None
         else:
             max_label = self.nb_classes - 1
