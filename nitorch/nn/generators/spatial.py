--- conflicted
+++ resolved
@@ -803,10 +803,7 @@
             
     """
     def __init__(self,
-<<<<<<< HEAD
-=======
                  dim,
->>>>>>> 4e032558
                  kernel=[32,32,32]):
         """
         Arguments:
@@ -815,14 +812,6 @@
         """
         
         super().__init__()
-<<<<<<< HEAD
-        self.kernel = kernel
-
-    def forward(self, x):
-        dim = len(x.shape[2:])
-        shape = x.shape[2:]
-        x = utils.unfold(x, self.kernel, dim=dim, collapse=True)
-=======
         if isinstance(kernel, int):
             kernel = [kernel] * dim
         self.kernel = kernel
@@ -831,7 +820,6 @@
         shape = x.shape[2:]
         dim = len(shape)
         x = utils.unfold(x, self.kernel, collapse=True)
->>>>>>> 4e032558
         x = x[:, :, torch.randperm(x.shape[2])]
         x = utils.fold(x, dim=dim, stride=self.kernel, collapsed=True, shape=shape)
         return x
@@ -845,21 +833,14 @@
     References
     ----------
     ..[1] "Self-supervised learning for medical image analysis using image context restoration"
-<<<<<<< HEAD
-            Liang Chen, Paul Bentley, Kensaku Mori, Kazunari Misawa, Michitaka Fujiwara, DanieRueckert
-=======
             Liang Chen, Paul Bentley, Kensaku Mori, Kazunari Misawa, Michitaka Fujiwara, Daniel Rueckert
->>>>>>> 4e032558
             Medical Image Analysis 2019
             https://doi.org/10.1016/j.media.2019.101539
 
             
     """
     def __init__(self,
-<<<<<<< HEAD
-=======
                  dim,
->>>>>>> 4e032558
                  kernel=[32,32,32],
                  nb_swap=4):
         """
@@ -870,25 +851,12 @@
         """
         
         super().__init__()
-<<<<<<< HEAD
-=======
         if isinstance(kernel, int):
             kernel = [kernel] * dim
->>>>>>> 4e032558
         self.kernel = kernel
         self.nb_swap = nb_swap
 
     def forward(self, x):
-<<<<<<< HEAD
-        dim = len(x.shape[2:])
-        shape = x.shape[2:]
-        x = utils.unfold(x, self.kernel, dim=dim, collapse=True)
-        for n in range(self.nb_swap):
-            i1, i2 = randint(0, x.shape[2]-1)
-            x[:,:,i1], x[:,:,i2] = x[:,:,i2], x[:,:,i1]
-        x = utils.fold(x, dim=dim, stride=self.kernel, collapsed=True, shape=shape)
-        return x
-=======
         shape = x.shape[2:]
         dim = len(shape)
         x = utils.unfold(x, self.kernel, collapse=True)
@@ -896,5 +864,4 @@
             i1, i2 = torch.randint(low=0, high=x.shape[2]-1, size=(2,)).tolist()
             x[:,:,i1], x[:,:,i2] = x[:,:,i2], x[:,:,i1]
         x = utils.fold(x, dim=dim, stride=self.kernel, collapsed=True, shape=shape)
-        return x
->>>>>>> 4e032558
+        return x