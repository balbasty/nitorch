"""Losses for categorical data."""

import torch
from ._base import Loss
from nitorch.core.math import nansum
from nitorch.core.utils import isin
from nitorch.core.pyutils import make_list


def _pad_zero(x, implicit=False):
    if not implicit:
        return x
    zero_shape = [x.shape[0], 1, *x.shape[2:]]
    zero = x.new_zeros([1]).expand(zero_shape)
    x = torch.cat((x, zero), dim=1)
    return x


def _pad_norm(x, implicit=False):
    if not implicit:
        return x / x.sum(dim=1, keepdim=True)
    x = torch.cat((x, 1 - x.sum(dim=1, keepdim=True)), dim=1)
    return x


def _softmax(x, implicit=False):
    """Safe softmax (with implicit class)"""
    if implicit:
        x = _pad_zero(x)
    x = torch.softmax(x, dim=1)
    return x


def _logsoftmax(x, implicit=False):
    """Log(softmax(x)) (with implicit class)"""
    x = _pad_zero(x, implicit)
    return torch.log_softmax(x, dim=1)


def _log(x, implicit=False):
    """Log (with implicit class)"""
    x = _pad_norm(x, implicit)
    return x.clamp(min=1e-7, max=1-1e-7).log()


class CategoricalLoss(Loss):
    """(Expected) Negative log-likelihood of a Categorical distribution.

    This loss loosely corresponds to the categorical cross-entropy loss.
    In this loss, we accept one-hot-encoded "ground truth" on top of
    hard labels.

    """

    def __init__(self, one_hot_map=None, log=True, implicit=False,
                 *args, **kwargs):
        """

        Parameters
        ----------
        one_hot_map : list[int or list[int] or None], optional
            Mapping from one-hot to hard index. Default: identity mapping.
            Each index of the list corresponds to a soft label.
            Each soft label can be mapped to a hard label or a list of
            hard labels. Up to one `None` can be used, in which case the
            corresponding soft label will be considered a background class
            and will be mapped to all remaining labels. If `len(one_hot_map)`
            has one less element than the number of soft labels, such a
            background class will be appended to the right.
        log : bool, default=True
            If True, priors are log-probabilities (pre-softmax).
            Else, they are probabilities and we take their log in the
            forward pass.
        implicit : bool, default=False
            If True, the one-hot tensors only use K-1 channels to encode
            K classes.
        reduction : {'mean', 'sum'} or callable, default='mean'
            Type of reduction to apply.
        """
        super().__init__(*args, **kwargs)
        self.one_hot_map = one_hot_map
        self.log = log
        self.implicit = implicit

    def forward(self, prior, obs, **overridden):
        """

        Parameters
        ----------
        prior : (nb_batch, nb_class[-1], *spatial) tensor
            (Log)-prior probabilities
        obs : (nb_batch, nb_class[-1]|1, *spatial) tensor
            Observed classes (or their expectation).
                * If `obs` has a floating point data type (`half`,
                  `float`, `double`) it is assumed to hold one-hot or
                  soft labels, and its channel dimension should be
                  `nb_class` or `nb_class - 1`.
                * If `obs` has an integer or boolean data type, it is
                  assumed to hold hard labels and its channel dimension
                  should be 1. Eventually, `one_hot_map` is used to map
                  one-hot labels to hard labels.
        overridden : dict
            All parameters defined at build time can be overridden
            at call time.

        Returns
        -------
        loss : scalar or tensor
            The output shape depends on the type of reduction used.
            If 'mean' or 'sum', this function returns a scalar.

        """
        log = overridden.get('log', self.log)
        implicit = overridden.get('implicit', self.implicit)

        prior = torch.as_tensor(prior)
        obs = torch.as_tensor(obs, prior.device)

        # take log if needed
        if log:
            logprior = _logsoftmax(prior, implicit=implicit)
        else:
            logprior = _log(prior, implicit=implicit)
        nb_classes = logprior.shape[1]

        if obs.dtype in (torch.half, torch.float, torch.double):
            # soft labels
            obs = obs.to(prior.dtype)
            if obs.shape[1] == nb_classes - 1:
                # obs is implicit too
                obs_last = 1 - obs.sum(dim=1, keepdim=True)
                obs = torch.cat((obs, obs_last), dim=1)
            elif obs.shape[1] != nb_classes:
                raise ValueError('Number of classes not consistent. '
                                 'Expected {} or {} but got {}.'.format(
                                 nb_classes, nb_classes-1, obs.shape[1]))
            loss = logprior * obs
        else:
            # hard labels
            one_hot_map = overridden.get('one_hot_map', self.one_hot_map)
            if one_hot_map is None:
                one_hot_map = list(range(logprior.shape[1]))
            if len(one_hot_map) == nb_classes - 1:
                one_hot_map = [*one_hot_map, None]
            if len(one_hot_map) != nb_classes:
                raise ValueError('Number of classes in prior and map '
                                 'do not match: {} and {}.'
                                 .format(nb_classes, len(one_hot_map)))
            one_hot_map = list(map(lambda x: make_list(x) if x is not None else x,
                                   one_hot_map))
            if sum(elem is None for elem in one_hot_map) > 1:
                raise ValueError('Cannot have more than one implicit class')
            if obs.shape[1] != 1:
                raise ValueError('Hard label maps cannot be multi-channel.')
            loss = []
            for soft, hard in enumerate(one_hot_map):
                logprior1 = logprior[:, soft, ...][:, None, ...]
                if hard is None:
                    # implicit class
                    all_labels = [l for l in one_hot_map if l is not None]
                    obs1 = ~isin(obs, all_labels)
                else:
                    obs1 = isin(obs, hard)
                loss.append(logprior1 * obs1)
            loss = torch.cat(loss, dim=1)

        # negate
        loss = -loss

        # reduction
        return super().forward(loss, **overridden)


class DiceLoss(Loss):
    """Negative Dice/F1 score."""

    def __init__(self, one_hot_map=None, log=False, implicit=False,
                 discard_background=False, weighted=False,
                 *args, **kwargs):
        """

        Parameters
        ----------
        one_hot_map : list[int] or list[list[int]], optional
            Mapping from one-hot to hard index.
            By default: identity mapping.
        log : bool, default=False
            If True, priors are log-probabilities.
            Else, they are probabilities and we take their log in the
            forward pass.
        implicit : bool, default=False
            If True, the one-hot tensors only use K-1 channels to encode
            K classes.
        weighted : bool, default=False
            If True, weight the Dice of each class by its size in the
            reference.
        reduction : {'mean', 'sum'} or callable, default='mean'
            Type of reduction to apply.
        """
        super().__init__(*args, **kwargs)
        self.one_hot_map = one_hot_map
        self.log = log
        self.implicit = implicit
        self.discard_background = discard_background
        self.weighted = weighted

    def forward(self, predicted, reference, **overridden):
        """

        Parameters
        ----------
        predicted : (batch, nb_class[-1], *spatial) tensor
            Predicted classes.
        reference : (batch, nb_class[-1]|1, *spatial) tensor
            Reference classes (or their expectation).
                * If `reference` has a floating point data type (`half`,
                  `float`, `double`) it is assumed to hold one-hot or
                  soft labels, and its channel dimension should be
                  `nb_class` or `nb_class - 1`.
                * If `reference` has an integer or boolean data type, it is
                  assumed to hold hard labels and its channel dimension
                  should be 1. Eventually, `one_hot_map` is used to map
                  one-hot labels to hard labels.
        overridden : dict
            All parameters defined at build time can be overridden
            at call time.

        Returns
        -------
        loss : scalar or tensor
            The output shape depends on the type of reduction used.
            If 'mean' or 'sum', this function returns a scalar.

        """

<<<<<<< HEAD
        # TODO:
        #   I need to make this a lot more generic:
        #   - inputs can be hard labels or prob
        #   - the background class can be implicit
        #   - we may want to compute the dice w.r.t. a subset of classes

        predicted = torch.as_tensor(predicted)
        reference = torch.as_tensor(reference,
                                    dtype=predicted.dtype,
                                    device=predicted.device)

        # only compute Dice on foreground (unless the ref has a
        # background class
        nb_class = max(predicted.shape[1], reference.shape[1])
        predicted = predicted[:, :nb_class, ...]
        reference = reference[:, :nb_class, ...]

        nb_dim = predicted.dim() - 2
        dims = list(range(2, nb_dim+2))
=======
        log = overridden.get('log', self.log)
        implicit = overridden.get('implicit', self.implicit)
        weighted = overridden.get('weighted', self.weighted)
        one_hot_map = overridden.get('one_hot_map', self.one_hot_map)

        predicted = torch.as_tensor(predicted)
        reference = torch.as_tensor(reference, predicted.device)

        # if only one predicted class -> must be implicit
        implicit = implicit or (predicted.shape[1] == 1)

        # take softmax if needed
        if log:
            predicted = _softmax(predicted, implicit=implicit)
        else:
            predicted = _pad_norm(predicted, implicit=implicit)

        nb_classes = predicted.shape[1]
        spatial_dims = list(range(2, predicted.dim()))

        # preprocess reference
        if reference.dtype in (torch.half, torch.float, torch.double):
            # one-hot labels
            reference = reference.to(predicted.dtype)
            if reference.shape[1] == nb_classes - 1:
                reference = _pad_norm(reference, implicit=True)
            elif reference.shape[1] != nb_classes:
                raise ValueError('Number of classes not consistent. '
                                 'Expected {} or {} but got {}.'.format(
                                 nb_classes, nb_classes-1, reference.shape[1]))

            inter = nansum(predicted * reference, dim=spatial_dims)
            union = nansum(predicted + reference, dim=spatial_dims)
            loss = -2 * inter / union
            if weighted:
                weights = nansum(reference, dim=spatial_dims)
                weights = weights / weights.sum(dim=1, keepdim=True)
                loss = loss * weights

        else:
            # hard labels
            if one_hot_map is None:
                one_hot_map = list(range(predicted.shape[1]))
            one_hot_map = list(map(make_list, one_hot_map))
>>>>>>> f7d96488

            loss = []
            weights = []
            print(one_hot_map)
            for soft, hard in enumerate(one_hot_map):
                pred1 = predicted[:, soft, ...][:, None, ...]
                ref1 = isin(reference, hard)

                inter = nansum(pred1 * ref1, dim=spatial_dims)
                union = nansum(pred1 + ref1, dim=spatial_dims)
                loss1 = -2 * inter / union
                if weighted:
                    weight1 = ref1.sum()
                    loss1 = loss1 * weight1
                    weights.append(weight1)
                loss.append(loss1)

            loss = torch.cat(loss, dim=1)
            if weighted:
                weights = sum(weights)
                loss = loss / weights

        return super().forward(loss, **overridden)<|MERGE_RESOLUTION|>--- conflicted
+++ resolved
@@ -233,27 +233,6 @@
 
         """
 
-<<<<<<< HEAD
-        # TODO:
-        #   I need to make this a lot more generic:
-        #   - inputs can be hard labels or prob
-        #   - the background class can be implicit
-        #   - we may want to compute the dice w.r.t. a subset of classes
-
-        predicted = torch.as_tensor(predicted)
-        reference = torch.as_tensor(reference,
-                                    dtype=predicted.dtype,
-                                    device=predicted.device)
-
-        # only compute Dice on foreground (unless the ref has a
-        # background class
-        nb_class = max(predicted.shape[1], reference.shape[1])
-        predicted = predicted[:, :nb_class, ...]
-        reference = reference[:, :nb_class, ...]
-
-        nb_dim = predicted.dim() - 2
-        dims = list(range(2, nb_dim+2))
-=======
         log = overridden.get('log', self.log)
         implicit = overridden.get('implicit', self.implicit)
         weighted = overridden.get('weighted', self.weighted)
@@ -298,7 +277,6 @@
             if one_hot_map is None:
                 one_hot_map = list(range(predicted.shape[1]))
             one_hot_map = list(map(make_list, one_hot_map))
->>>>>>> f7d96488
 
             loss = []
             weights = []
