import torch
from nitorch import core, spatial
from nitorch.tools.img_statistics import estimate_noise
from nitorch.tools.preproc import affine_align
from nitorch.core.optionals import try_import
plt = try_import('matplotlib.pyplot', _as=True)
from ._options import GREEQOptions
from nitorch.tools.qmri.param import ParameterMap
from ._param import GREEQParameterMaps


def postproc(maps):
    """Generate PD, R1, R2* (and MTsat) volumes from log-parameters

    Parameters
    ----------
    maps : ParameterMaps

    Returns
    -------
    pd : ParameterMap
    r1 : ParameterMap
    r2s : ParameterMap
    mt : ParameterMap, optional

    """
    maps.r1.volume = maps.r1.fdata().exp_()
    maps.r1.name = 'R1'
    maps.r1.unit = '1/s'
    maps.r2s.volume = maps.r2s.fdata().exp_()
    maps.r2s.name = 'R2*'
    maps.r2s.unit = '1/s'
    maps.pd.volume = maps.pd.fdata().exp_()
    maps.r2s.name = 'PD'
    maps.r2s.unit = 'a.u.'
    if hasattr(maps, 'mt'):
        maps.mt.volume = maps.mt.fdata().neg_().exp_()
        maps.mt.volume += 1
        maps.mt.volume = maps.mt.fdata().reciprocal_()
        maps.mt.volume *= 100
        maps.mt.name = 'MTsat'
        maps.mt.unit = 'p.u.'
        return maps.pd, maps.r1, maps.r2s, maps.mt
    return maps.pd, maps.r1, maps.r2s


def preproc(data, transmit=None, receive=None, opt=None):
    """Estimate noise variance + register + compute recon space + init maps

    Parameters
    ----------
    data : sequence[GradientEchoMulti]
    transmit : sequence[PrecomputedFieldMap], optional
    receive : sequence[PrecomputedFieldMap], optional
    opt : Options, optional

    Returns
    -------
    data : sequence[GradientEchoMulti]
    maps : ParametersMaps

    """

    opt = GREEQOptions().update(opt)
    dtype = opt.backend.dtype
    device = opt.backend.device
    chi = opt.likelihood[0].lower() == 'c'
    backend = dict(dtype=dtype, device=device)
    chi = opt.likelihood[0].lower() == 'c'
    
    # --- estimate hyper parameters ---
    logmeans = []
    te = []
    tr = []
    fa = []
    mt = []
    for c, contrast in enumerate(data):
        means = []
        vars = []
<<<<<<< HEAD
        dofc=[]
=======
        dofs = []
>>>>>>> 48fabd29
        for e, echo in enumerate(contrast):
            if opt.verbose:
                print(f'Estimate noise: contrast {c+1:d} - echo {e+1:2d}', end='\r')
            dat = echo.fdata(**backend, rand=True, cache=False)

<<<<<<< HEAD
            #dictionary version
            mix_par = estimate_noise(dat, chi=chi)
            sd0 = mix_par['sd_noise']
            sd1 = mix_par['sd_not_noise']
            mu0 = mix_par['mu_noise']
            mu1 = mix_par['mu_not_noise']
            dof0 = mix_par['dof_noise']

            # # variable return version
            # if chi:
            #     sd0, sd1, mu0, mu1, dof0 = estimate_noise(dat, chi=chi)
            # else:
            #     sd0, sd1, mu0, mu1 = estimate_noise(dat, chi=chi)
=======
            prm_noise, prm_not_noise = estimate_noise(dat, chi=chi)
            sd0 = prm_noise['sd_noise']
            mu1 = prm_not_noise['mu_not_noise']
            dof0 = prm_noise.get('dof_noise', 0)
>>>>>>> 48fabd29

            echo.mean = mu1.item()
            means.append(mu1)
            vars.append(sd0.square())
<<<<<<< HEAD
            if chi:
                dofc.append(dof0)
=======
            dofs.append(dof0)
>>>>>>> 48fabd29
        means = torch.stack(means)
        vars = torch.stack(vars)
        
        var = (means*vars).sum() / means.sum()
<<<<<<< HEAD
        contrast.noise = var.item()
        if chi:
            dofc = torch.stack(dofc)
            # degrees of freedom weighted by the mean of each echo
            # later echoes contribute less to the average dof
            # could be changed to weigthing by the noise standard deviation
            dofc = (dofc*means).sum() / means.sum()
=======
        if chi:
            dofs = torch.stack(dofs)
            # degrees of freedom weighted by the mean of each echo
            # later echoes contribute less to the average dof
            # could be changed to weigthing by the noise standard deviation
            dofs = (dofs*means).sum() / means.sum()

        if not getattr(contrast, 'noise', 0):
            contrast.noise = var.item()
        if not getattr(contrast, 'dof', 0):
            contrast.dof = dofs.item() if chi else 2
>>>>>>> 48fabd29

        te.append(contrast.te)
        tr.append(contrast.tr)
        fa.append(contrast.fa / 180 * core.constants.pi)
        mt.append(contrast.mt)
        logmeans.append(means.log())
<<<<<<< HEAD
        if not getattr(contrast, 'dof', 0):
            contrast.dof = dofc if chi else 2
=======

>>>>>>> 48fabd29
    if opt.verbose:
        print('')
        sds = [c.noise ** 0.5 for c in data]
        print('    - standard deviation:  [' + ', '.join([f'{s:.2f}' for s in sds]) + ']')
        if chi:
            dofs = [c.dof for c in data]
            print('    - degrees of freedom:  [' + ', '.join([f'{s:.2f}' for s in dofs]) + ']')

    print('Estimating maps from volumes:')
    for i in range(len(data)):
        print(f'    - Contrast {i:d}: ', end='')
        print(f'FA = {fa[i]*180/core.constants.pi:2.0f} deg  / ', end='')
        print(f'TR = {tr[i]*1e3:4.1f} ms / ', end='')
        print('TE = [' + ', '.join([f'{t*1e3:.1f}' for t in te[i]]) + '] ms', end='')
        if mt[i]:
            print(f' / MT = True', end='')
        print()
        
    # --- initial minifit ---
    print('Compute initial parameters')
    inter, r2s = _loglin_minifit(logmeans, te)
    pd, r1, mt = _rational_minifit(inter, tr, fa, mt)
    print(f'    - PD:    {pd.tolist():9.3g} a.u.')
    print(f'    - R1:    {r1.tolist():9.3g} 1/s')
    print(f'    - R2*:   {r2s.tolist():9.3g} 1/s')
    pd = pd.log()
    r1 = r1.log()
    r2s = r2s.log()
    if mt is not None:
        print(f'    - MT:    {100*mt.tolist():9.3g} %')
        mt = mt.log() - (1 - mt).log()

    # --- initial align ---
    transmit = core.utils.make_list(transmit or [])
    receive = core.utils.make_list(receive or [])
    if opt.preproc.register and len(data) > 1:
        print('Register volumes')
        data_reg = [(contrast.echo(0).fdata(rand=True, cache=False, **backend),
                     contrast.affine) for contrast in data]
        data_reg += [(map.magnitude.fdata(rand=True, cache=False, **backend),
                      map.magnitude.affine) for map in transmit]
        data_reg += [(map.magnitude.fdata(rand=True, cache=False, **backend),
                      map.magnitude.affine) for map in receive]
        dats, affines, _ = affine_align(data_reg, device=device)
        if opt.verbose > 1 and plt:
            plt.figure()
            for i in range(len(dats)):
                plt.subplot(1, len(dats), i+1)
                plt.imshow(dats[i, :, dats.shape[2]//2, :].cpu())
                plt.axis('off')
            plt.show()
        for contrast, aff in zip(data + transmit + receive, affines):
            aff, contrast.affine = core.utils.to_max_device(aff, contrast.affine)
            contrast.affine = torch.matmul(aff.inverse(), contrast.affine)

    # --- compute recon space ---
    affines = [contrast.affine for contrast in data]
    shapes = [dat.volume.shape[1:] for dat in data]
    if opt.recon.affine is None:
        opt.recon.affine = opt.recon.space
    if opt.recon.fov is None:
        opt.recon.fov = opt.recon.space
    if isinstance(opt.recon.affine, int):
        mean_affine = affines[opt.recon.affine]
    else:
        mean_affine = torch.as_tensor(opt.recon.affine)
    if isinstance(opt.recon.fov, int):
        mean_shape = shapes[opt.recon.fov]
    else:
        mean_shape = tuple(opt.recon.fov)

    # --- allocate maps ---
    maps = GREEQParameterMaps()
    maps.pd = ParameterMap(mean_shape, fill=pd, affine=mean_affine, **backend)
    maps.r1 = ParameterMap(mean_shape, fill=r1, affine=mean_affine, **backend)
    maps.r2s = ParameterMap(mean_shape, fill=r2s, affine=mean_affine, **backend)
    if mt is not None:
        maps.mt = ParameterMap(mean_shape, fill=mt, affine=mean_affine, **backend)
    maps.affine = mean_affine

    # --- repeat fields if not enough ---
    if transmit:
        transmit = core.py.make_list(transmit, len(data))
    else:
        transmit = [None] * len(data)
    if receive:
        receive = core.py.make_list(receive, len(data))
    else:
        receive = [None] * len(data)
    
    return data, transmit, receive, maps


def _loglin_minifit(dat, te):
    """Log-linear fit on a single voxel

    Parameters
    ----------
    dat: (C,) sequence of (E,) sequence of float
        Observed log data.
        - Outter sequence: contrasts
        - Inner sequence: echoes
    te: (C,) sequence of (E,) sequence of float
        Echo times
        - Outter sequence: contrasts
        - Inner sequence: echoes

    Returns
    -------
    inter : (C,) tensor
        Intercepts (extrapolated at TE = 0)
    decay : () tensor
        Decay

    """

    nb_contrasts = len(dat)
    nb_images = sum(len(contrast) for contrast in dat)

    # build data and contrast matrix
    contrast_matrix = torch.zeros([nb_images, nb_contrasts + 1])
    observed = torch.zeros([nb_images])
    i = 0
    for c, contrast in enumerate(dat):
        for e, echo in enumerate(contrast):
            contrast_matrix[i, c] = 1
            contrast_matrix[i, -1] = -te[c][e]
            observed[i] = echo
            i += 1

    contrast_matrix = torch.pinverse(contrast_matrix)
    param = core.linalg.matvec(contrast_matrix, observed)

    return param[:-1].exp(), param[-1]


def _rational_minifit(inter, tr, fa, mt):
    """Rational approximation on a single voxel

    Parameters
    ----------
    inter : (C,) sequence[float]
        Intercepts (=data extrapolated at TE = 0)
    tr : (C,) sequence[float]
        Repetition times, in sec.
    fa : (C,) sequence[float]
        Flip angles, in rad.
    mt : (C,) sequence[float or bool or None]
        MT pulse (frequency or boolean)

    Returns
    -------
    pd : () tensor
    r1 : () tensor
    mt : () tensor or None

    """
    data_for_pdr1 = [(inter1, tr1, fa1)
                     for inter1, tr1, fa1, mt1 in zip(inter, tr, fa, mt)
                     if not mt1]
    data_for_pdr1 = data_for_pdr1[:2]
    (pdw, pdw_tr, pdw_fa), (t1w, t1w_tr, t1w_fa) = data_for_pdr1

    pdw = torch.as_tensor(pdw)
    t1w = torch.as_tensor(t1w)

    r1 = 0.5 * (t1w * (t1w_fa / t1w_tr) - pdw * (pdw_fa / pdw_tr))
    r1 /= ((pdw / pdw_fa) - (t1w / t1w_fa))

    pd = (t1w * pdw) * (t1w_tr * (pdw_fa / t1w_fa) - pdw_tr * (t1w_fa / pdw_fa))
    pd /= (pdw * (pdw_tr * pdw_fa) - t1w * (t1w_tr * t1w_fa))

    data_for_mt = [(inter1, tr1, fa1)
                   for inter1, tr1, fa1, mt1 in zip(inter, tr, fa, mt)
                   if mt1]
    if not data_for_mt:
        return pd, r1, None
    data_for_mt = data_for_mt[0]
    mtw, mtw_tr, mtw_fa = data_for_mt
    mtw = torch.as_tensor(mtw)
    mt = (mtw_fa * pd / mtw - 1) * r1 * mtw_tr - 0.5 * (mtw_fa ** 2)
    return pd, r1, mt<|MERGE_RESOLUTION|>--- conflicted
+++ resolved
@@ -77,59 +77,25 @@
     for c, contrast in enumerate(data):
         means = []
         vars = []
-<<<<<<< HEAD
-        dofc=[]
-=======
         dofs = []
->>>>>>> 48fabd29
         for e, echo in enumerate(contrast):
             if opt.verbose:
                 print(f'Estimate noise: contrast {c+1:d} - echo {e+1:2d}', end='\r')
             dat = echo.fdata(**backend, rand=True, cache=False)
 
-<<<<<<< HEAD
-            #dictionary version
-            mix_par = estimate_noise(dat, chi=chi)
-            sd0 = mix_par['sd_noise']
-            sd1 = mix_par['sd_not_noise']
-            mu0 = mix_par['mu_noise']
-            mu1 = mix_par['mu_not_noise']
-            dof0 = mix_par['dof_noise']
-
-            # # variable return version
-            # if chi:
-            #     sd0, sd1, mu0, mu1, dof0 = estimate_noise(dat, chi=chi)
-            # else:
-            #     sd0, sd1, mu0, mu1 = estimate_noise(dat, chi=chi)
-=======
             prm_noise, prm_not_noise = estimate_noise(dat, chi=chi)
             sd0 = prm_noise['sd_noise']
             mu1 = prm_not_noise['mu_not_noise']
             dof0 = prm_noise.get('dof_noise', 0)
->>>>>>> 48fabd29
 
             echo.mean = mu1.item()
             means.append(mu1)
             vars.append(sd0.square())
-<<<<<<< HEAD
-            if chi:
-                dofc.append(dof0)
-=======
             dofs.append(dof0)
->>>>>>> 48fabd29
         means = torch.stack(means)
         vars = torch.stack(vars)
         
         var = (means*vars).sum() / means.sum()
-<<<<<<< HEAD
-        contrast.noise = var.item()
-        if chi:
-            dofc = torch.stack(dofc)
-            # degrees of freedom weighted by the mean of each echo
-            # later echoes contribute less to the average dof
-            # could be changed to weigthing by the noise standard deviation
-            dofc = (dofc*means).sum() / means.sum()
-=======
         if chi:
             dofs = torch.stack(dofs)
             # degrees of freedom weighted by the mean of each echo
@@ -141,19 +107,12 @@
             contrast.noise = var.item()
         if not getattr(contrast, 'dof', 0):
             contrast.dof = dofs.item() if chi else 2
->>>>>>> 48fabd29
 
         te.append(contrast.te)
         tr.append(contrast.tr)
         fa.append(contrast.fa / 180 * core.constants.pi)
         mt.append(contrast.mt)
         logmeans.append(means.log())
-<<<<<<< HEAD
-        if not getattr(contrast, 'dof', 0):
-            contrast.dof = dofc if chi else 2
-=======
-
->>>>>>> 48fabd29
     if opt.verbose:
         print('')
         sds = [c.noise ** 0.5 for c in data]
