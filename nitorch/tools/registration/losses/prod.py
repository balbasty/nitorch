--- conflicted
+++ resolved
@@ -41,42 +41,22 @@
         m = m * mask
 
     mf = m * f
-<<<<<<< HEAD
     sum_m = sumdim(m).clamp_min_(1e-3)
     sum_mf = sumdim(mf)
-
-=======
-    # mm = m * m
-    sum_m = m.sum().clamp_min_(1e-3)
-    # sum_f = f.sum()
-    sum_mf = mf.sum()
-    # sum_mm = mm.sum()
-    # sum_mm = sum_mm.clamp_min_(1e-3)
-
-    # ll = sum_mf / sum_mm
->>>>>>> 5531b319
     ll = sum_mf / sum_m
     out = [ll.sum()]
 
     if grad:
-<<<<<<< HEAD
-        g = (f - sum_mf / sum_m) / sum_m
-=======
         # g = (f - 2 * m * sum_mf / sum_mm) / sum_mm
         g = (f - ll) / sum_m
->>>>>>> 5531b319
         if mask is not None:
             g *= mask
         out.append(g)
 
     if hess:
-<<<<<<< HEAD
-        h = (f + sum_mf) * (2 / sum_m ** 2)
-=======
         # h = (2 * mm * sum_mf / sum_mm + mf) * (4 / sum_mm ** 2)
         # h = (f + sum_mf) * (2 / sum_m ** 2)
         h = (f + ll) / (sum_m * sum_m)
->>>>>>> 5531b319
         if mask is not None:
             h *= mask
         out.append(h)
