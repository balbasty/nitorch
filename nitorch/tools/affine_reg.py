--- conflicted
+++ resolved
@@ -19,13 +19,8 @@
 from ..core.utils import pad
 from ..tools.preproc import (modify_affine, reslice_dat, write_img)
 from ..tools.spm import (identity, noise_estimate, mean_space)
-<<<<<<< HEAD
-from ..spatial import (affine_basis, affine_matvec, grid_pull, im_gradient, voxel_size)
+from ..spatial import (affine_basis, affine_default, affine_matvec, grid_pull, im_gradient, voxel_size)
 from ..core.linalg import expm
-=======
-from ..spatial import (affine_basis, affine_default, affine_matvec, grid_pull, im_gradient, voxel_size)
-from ..core._linalg_expm import expm
->>>>>>> 1e01e637
 
 
 # Histogram-based cost functions
