// This file implements spline interpolation / sampling and its adjoint 
// operations. It corresponds loosely to torch's `GridSampler`.
// It handles boundary conditions and interpolation orders defined in
// `bounds.h` and `interpolation.h`. These parameters can be specified 
// per dimension.
// Isotorpic 0-th and 1-st order interpolation have their own (faster)
// implementations. Sliding boundary conditions are also implemented 
// separately.

// TODO:
// . [DONE] generic 3d
// . [DONE] generic 2d
// . [DONE] generic 1d
// . sliding nearest 3d
// . sliding nearest 2d
// . sliding linear 3d
// . sliding linear 2d
// . slinding generic 3d
// . sliding generic 2d
// . [DONE] spatial gradient mode (without mutliplication with output gradient)
// . [DONE] second order gradients (backward pass for spatial gradients)
// . performance tests
// . input bound/inter are always vectors -> clean unused constructors

#include "common.h"
#include "bounds_common.h"
#include "interpolation_common.h"
#include <ATen/ATen.h>
#include <tuple>
#include <limits>
//#include <cstdio>

// ~~~~~~~~~~~~~~~~~~~~~~~~~~~~~~~~~~~~~~~~~~~~~~~~~~~~~~~~~~~~~~~~~~~~~
// CPU/GPU -specific parameters
#ifdef __CUDACC__
# include <ATen/cuda/CUDAContext.h>
# include <ATen/cuda/detail/KernelUtils.h>
# include <c10/macros/Macros.h>
  using namespace at::cuda::detail;
#else
# include <ATen/Parallel.h>
  namespace {
    // This parameter specifies the minimum number of voxels that should be 
    // processed on a single processor in the parallel for loop .
    int64_t GRAIN_SIZE = static_cast<int64_t>(at::internal::GRAIN_SIZE);
  }
#endif
// ~~~~~~~~~~~~~~~~~~~~~~~~~~~~~~~~~~~~~~~~~~~~~~~~~~~~~~~~~~~~~~~~~~~~~

// maximum number of channels
// > not used in mode isotropic nearest/linear
#ifndef NI_MAX_NUM_CHANNELS
# define NI_MAX_NUM_CHANNELS 1024
#endif

// This parameter allows for a little bit of tolerance when considering 
// a coordinate as "out-of-bound" (if !extrapolate)
#define TINY 5e-2

using at::Tensor;
using at::TensorOptions;
using c10::IntArrayRef;

namespace ni {
NI_NAMESPACE_DEVICE { // cpu / cuda / ...

namespace { // anonymous namespace > everything inside has internal linkage

// ~~~~~~~~~~~~~~~~~~~~~~~~~~~~~~~~~~~~~~~~~~~~~~~~~~~~~~~~~~~~~~~~~~~~~
//                        INDEXING UTILS
// ~~~~~~~~~~~~~~~~~~~~~~~~~~~~~~~~~~~~~~~~~~~~~~~~~~~~~~~~~~~~~~~~~~~~~

// This class reads and sets all the parameters that will later be used
// by the algorithm in PushPullImpl. All of this is done outside of the
// implementation class so that we do not depend on generic types. The
// point is to pre-allocate all necessary tensors so that we can check
// if they're all compatible with 32 bit math. If it's the case, we can
// dispatch to a 32b cuda implementation, which might increase
// performance. Else, we use 64 bit math to compute offsets.
// (On CPU, we always use 64 bit offsets because it doesn't make a huge
// difference. It would be different if we had a vectorized
// implementation as in PyTorch).
class PushPullAllocator {
public:

  static constexpr int64_t max_int32 = std::numeric_limits<int32_t>::max();

  // ~~~ CONSTRUCTORS ~~~~~~~~~~~~~~~~~~~~~~~~~~~~~~~~~~~~~~~~~~~~~~~~~~

  NI_HOST
  PushPullAllocator(int dim, BoundVectorRef bound,
                    InterpolationVectorRef interpolation,
                    int extrapolate, bool do_pull, bool do_push,
                    bool do_count, bool do_grad, bool do_sgrad, bool abs):
    dim(dim),
    bound0(bound.size() > 0 ? bound[0] : BoundType::Replicate),
    bound1(bound.size() > 1 ? bound[1] :
           bound.size() > 0 ? bound[0] : BoundType::Replicate),
    bound2(bound.size() > 2 ? bound[2] :
           bound.size() > 1 ? bound[1] :
           bound.size() > 0 ? bound[0] : BoundType::Replicate),
    interpolation0(interpolation.size() > 0 ? interpolation[0]
                                            : InterpolationType::Linear),
    interpolation1(interpolation.size() > 1 ? interpolation[1] :
                   interpolation.size() > 0 ? interpolation[0]
                                            : InterpolationType::Linear),
    interpolation2(interpolation.size() > 2 ? interpolation[2] :
                   interpolation.size() > 1 ? interpolation[1] :
                   interpolation.size() > 0 ? interpolation[0]
                                            : InterpolationType::Linear),
    extrapolate(extrapolate),
    do_pull(do_pull),
    do_push(do_push),
    do_count(do_count),
    do_grad(do_grad),
    do_sgrad(do_sgrad),
    abs(abs)
  {
    iso = interpolation0 == interpolation1 &&
          interpolation0 == interpolation2;
  }

  // TODO: remove constructors that take non-vector Bound/Interpolation
  //       as they are not used anymore.

  NI_HOST
  PushPullAllocator(int dim, BoundType bound, InterpolationVectorRef interpolation,
                    int extrapolate, bool do_pull, bool do_push,
                    bool do_count, bool do_grad, bool do_sgrad, bool abs):
    dim(dim),
    bound0(bound),
    bound1(bound),
    bound2(bound),
    interpolation0(interpolation.size() > 0 ? interpolation[0]
                                            : InterpolationType::Linear),
    interpolation1(interpolation.size() > 1 ? interpolation[1] :
                   interpolation.size() > 0 ? interpolation[0]
                                            : InterpolationType::Linear),
    interpolation2(interpolation.size() > 2 ? interpolation[2] :
                   interpolation.size() > 1 ? interpolation[1] :
                   interpolation.size() > 0 ? interpolation[0]
                                            : InterpolationType::Linear),
    extrapolate(extrapolate),
    do_pull(do_pull),
    do_push(do_push),
    do_count(do_count),
    do_grad(do_grad),
    do_sgrad(do_sgrad),
    abs(abs)
  {
    iso = interpolation0 == interpolation1 &&
          interpolation0 == interpolation2;
  }

  NI_HOST
  PushPullAllocator(int dim, BoundVectorRef bound, InterpolationType interpolation,
                    int extrapolate, bool do_pull, bool do_push,
                    bool do_count, bool do_grad, bool do_sgrad, bool abs):
     dim(dim),
     bound0(bound.size() > 0 ? bound[0] : BoundType::Replicate),
     bound1(bound.size() > 1 ? bound[1] :
            bound.size() > 0 ? bound[0] : BoundType::Replicate),
     bound2(bound.size() > 2 ? bound[2] :
            bound.size() > 1 ? bound[1] :
            bound.size() > 0 ? bound[0] : BoundType::Replicate),
    interpolation0(interpolation),
    interpolation1(interpolation),
    interpolation2(interpolation),
    extrapolate(extrapolate),
    do_pull(do_pull),
    do_push(do_push),
    do_count(do_count),
    do_grad(do_grad),
    do_sgrad(do_sgrad),
    abs(abs)
  {
    iso = interpolation0 == interpolation1 &&
          interpolation0 == interpolation2;
  }

  NI_HOST
  PushPullAllocator(int dim, BoundType bound, InterpolationType interpolation,
                    int extrapolate, bool do_pull, bool do_push,
                    bool do_count, bool do_grad, bool do_sgrad, bool abs):
    dim(dim),
    bound0(bound),
    bound1(bound),
    bound2(bound),
    interpolation0(interpolation),
    interpolation1(interpolation),
    interpolation2(interpolation),
    extrapolate(extrapolate),
    do_pull(do_pull),
    do_push(do_push),
    do_count(do_count),
    do_grad(do_grad),
    do_sgrad(do_sgrad),
    abs(abs)
  {
    iso = interpolation0 == interpolation1 &&
          interpolation0 == interpolation2;
  }

  // ~~~ FUNCTORS ~~~~~~~~~~~~~~~~~~~~~~~~~~~~~~~~~~~~~~~~~~~~~~~~~~~~~~

  // Usually used for pull:
  // - do_pull  -> return source[grid]
  // - do_push  -> fails
  // - do_grad  -> return J(source)[grid]
  // - do_sgrad -> return H(source)[grid]
  NI_HOST void ioset
  (const Tensor& source, const Tensor& grid)
  {
    init_all();
    init_source(source);
    init_grid(grid);
    init_output();
  }

  // Usually used for pull_backward:
  // - do_pull  -> return source[grid]
  // - do_push  -> return push(target, grid, source.shape)
  // - do_grad  -> return J(source)[grid]
  // - do_sgrad -> return H(source)[grid]
  NI_HOST void ioset
  (const Tensor& source, const Tensor& grid, const Tensor& target)
  {
    init_all();
    init_source(source);
    init_grid(grid);
    init_target(target);
    init_output();
  }

  // Usually used for push:
  // - do_pull  -> fails
  // - do_push  -> return push(target, grid, source_size)
  // - do_grad  -> fails
  // - do_sgrad -> fails
  NI_HOST void ioset
  (IntArrayRef source_size, const Tensor& grid, const Tensor& target)
  {
    init_all();
    init_source(source_size);
    init_grid(grid);
    init_target(target);
    init_output();
  }

  // Usually used for count:
  // - do_pull  -> fails
  // - do_push  -> return push(ones, grid, source_size)
  // - do_grad  -> fails
  // - do_sgrad -> fails
  NI_HOST void ioset
  (IntArrayRef source_size, const Tensor& grid)
  {
    init_all();
    init_source(source_size);
    init_grid(grid);
    init_output();
  }

  // We just check that all tensors that we own are compatible with 32b math
  bool canUse32BitIndexMath(int64_t max_elem=max_int32) const
  {
    return src_32b_ok  &&
           trgt_32b_ok &&
           grid_32b_ok &&
           grad_32b_ok &&
           out_32b_ok;
  }

private:

  // Copied from aten/src/ATen/native/IndexingUtils.cpp in PyTorch 1.6.
  // It is used to decide to which pointer type we should dispatch to.
  // Basically, we need to make sure that the "furthest" element we need
  // to reach is less than max_elem away.
  static bool tensorCanUse32BitIndexMath(
    const Tensor &t, int64_t max_elem=max_int32)
  {
    int64_t elements = t.numel();
    if (elements >= max_elem) {
      return false;
    }
    if (elements == 0) {
      return max_elem > 0;
    }

    int64_t offset = 0;
    int64_t linearId = elements - 1;

    // NOTE: Assumes all strides are positive, which is true for now
    for (int i = t.dim() - 1; i >= 0; --i) {
      int64_t curDimIndex = linearId % t.size(i);
      int64_t curDimOffset = curDimIndex * t.stride(i);
      offset += curDimOffset;
      linearId /= t.size(i);
    }

    if (offset >= max_elem) {
      return false;
    }

    return true;
  }

  // ~~~ COMPONENTS ~~~~~~~~~~~~~~~~~~~~~~~~~~~~~~~~~~~~~~~~~~~~~~~~~~~~
  NI_HOST void init_all();
  NI_HOST void init_source(const Tensor& source);
  NI_HOST void init_source(IntArrayRef source_size);
  NI_HOST void init_grid(const Tensor& grid);
  NI_HOST void init_target(const Tensor& target);
  NI_HOST void init_output();

  // ~~~ OPTIONS ~~~~~~~~~~~~~~~~~~~~~~~~~~~~~~~~~~~~~~~~~~~~~~~~~~~~~~~
  int               dim;            // dimensionality (2 or 3)
  BoundType         bound0;         // boundary condition  // x|W
  BoundType         bound1;         // boundary condition  // y|H
  BoundType         bound2;         // boundary condition  // z|D
  InterpolationType interpolation0; // interpolation order // x|W
  InterpolationType interpolation1; // interpolation order // y|H
  InterpolationType interpolation2; // interpolation order // z|D
  bool              iso;            // isotropic interpolation?
  int               extrapolate;    // compute out-of-bound values (0 no | 1 yes | 2 different threshold)
  bool              do_pull;        // sample a volume
  bool              do_push;        // splat a volume
  bool              do_count;       // splatting weights (= jacobian determinant)
  bool              do_grad;        // backprop: gradient of grid // pull
  bool              do_sgrad;       // sample spatial gradients
  bool              abs;            // Use absolute weights (useful for majorizing)

  // ~~~ NAVIGATORS ~~~~~~~~~~~~~~~~~~~~~~~~~~~~~~~~~~~~~~~~~~~~~~~~~~~~
  std::deque<Tensor> output;
  TensorOptions src_opt;
  TensorOptions grid_opt;
  TensorOptions trgt_opt;
  int64_t N;
  int64_t C;
  int64_t src_X;
  int64_t src_Y;
  int64_t src_Z;
  int64_t trgt_X;
  int64_t trgt_Y;
  int64_t trgt_Z;
  int64_t trgt_K;
  int64_t src_sN;
  int64_t src_sC;
  int64_t src_sX;
  int64_t src_sY;
  int64_t src_sZ;
  bool src_32b_ok;
  void *src_ptr;
  int64_t trgt_sN;
  int64_t trgt_sC;
  int64_t trgt_sX;
  int64_t trgt_sY;
  int64_t trgt_sZ;
  int64_t trgt_sK;
  bool trgt_32b_ok;
  void *trgt_ptr;
  int64_t grid_sN;
  int64_t grid_sC;
  int64_t grid_sX;
  int64_t grid_sY;
  int64_t grid_sZ;
  bool grid_32b_ok;
  void *grid_ptr;
  int64_t out_sN;
  int64_t out_sC;
  int64_t out_sX;
  int64_t out_sY;
  int64_t out_sZ;
  int64_t out_sK; // gradient dimension
  bool out_32b_ok;
  void *out_ptr;
  int64_t grad_sN;
  int64_t grad_sC;
  int64_t grad_sX;
  int64_t grad_sY;
  int64_t grad_sZ;
  bool grad_32b_ok;
  void *grad_ptr;

  // Allow PushPullImpl's constructor to access PushPullAllocator's
  // private members.
  template <typename scalar_t, typename offset_t>
  friend class PushPullImpl;
};

// ~~~~~~~~~~~~~~~~~~~~~~~~~~~~~~~~~~~~~~~~~~~~~~~~~~~~~~~~~~~~~~~~~~~~~
//                          INITIALISATION
// ~~~~~~~~~~~~~~~~~~~~~~~~~~~~~~~~~~~~~~~~~~~~~~~~~~~~~~~~~~~~~~~~~~~~~

NI_HOST
void PushPullAllocator::init_all()
{
  src_opt = grid_opt = trgt_opt = TensorOptions();
  N = C   = 1L;
  src_X   = src_Y   = src_Z   = 1L;
  trgt_X  = trgt_Y  = trgt_Z  = 1L;
  trgt_K  = 0L;
  src_sN  = src_sC   = src_sX   = src_sY  = src_sZ   = 0L;
  grid_sN = grid_sC  = grid_sX  = grid_sY = grid_sZ  = 0L;
  grad_sN = grad_sC  = grad_sX  = grad_sY = grad_sZ  = 0L;
  trgt_sN = trgt_sC  = trgt_sX  = trgt_sY = trgt_sZ  = trgt_sK = 0L;
  out_sN  = out_sC   = out_sX   = out_sY  = out_sZ   = out_sK  = 0L;
  src_ptr = trgt_ptr = grid_ptr = out_ptr = grad_ptr = static_cast<float*>(0);
  src_32b_ok = trgt_32b_ok = grid_32b_ok = out_32b_ok = grad_32b_ok = true;
}

NI_HOST
void PushPullAllocator::init_source(const Tensor& source)
{
  N       = source.size(0);
  C       = source.size(1);
  src_X   = source.size(2);
  src_Y   = dim < 2 ? 1L : source.size(3);
  src_Z   = dim < 3 ? 1L : source.size(4);
  src_sN  = source.stride(0);
  src_sC  = source.stride(1);
  src_sX  = source.stride(2);
  src_sY  = dim < 2 ? 0L : source.stride(3);
  src_sZ  = dim < 3 ? 0L : source.stride(4);
  src_ptr = source.data_ptr();
  src_opt = source.options();
  src_32b_ok = tensorCanUse32BitIndexMath(source);
}

NI_HOST
void PushPullAllocator::init_source(IntArrayRef source_size)
{
  src_X = source_size[0];
  src_Y = dim < 2 ? 1L : source_size[1];
  src_Z = dim < 3 ? 1L : source_size[2];
}

NI_HOST
void PushPullAllocator::init_grid(const Tensor& grid)
{
  N        = grid.size(0);
  trgt_X   = grid.size(1);
  trgt_Y   = dim < 2 ? 1L : grid.size(2);
  trgt_Z   = dim < 3 ? 1L : grid.size(3);
  grid_sN  = grid.stride(0);
  grid_sX  = grid.stride(1);
  grid_sY  = dim < 2 ? 0L : grid.stride(2);
  grid_sZ  = dim < 3 ? 0L : grid.stride(3);
  grid_sC  = grid.stride(dim == 1 ? 2 : dim == 2 ? 3 : 4);
  grid_ptr = grid.data_ptr();
  grid_opt = grid.options();
  grid_32b_ok = tensorCanUse32BitIndexMath(grid);
}

NI_HOST
void PushPullAllocator::init_target(const Tensor& target)
{
  N        = target.size(0);
  C        = target.size(1);
  trgt_X   = target.size(2);
  trgt_Y   = dim < 2 ? 1L : target.size(3);
  trgt_Z   = dim < 3 ? 1L : target.size(4);
  trgt_K   = target.dim() == dim + 3 ? target.size(dim == 1 ? 3 :
                                                   dim == 2 ? 4 : 5)
                                     : 0L;
  trgt_sN  = target.stride(0);
  trgt_sC  = target.stride(1);
  trgt_sX  = target.stride(2);
  trgt_sY  = dim < 2 ? 0L : target.stride(3);
  trgt_sZ  = dim < 3 ? 0L : target.stride(4);
  trgt_sK  = target.dim() == dim + 3 ? target.stride(dim == 1 ? 3 :
                                                     dim == 2 ? 4 : 5)
                                     : 0L;
  trgt_ptr = target.data_ptr();
  trgt_opt = target.options();
  trgt_32b_ok = tensorCanUse32BitIndexMath(target);
}

NI_HOST
void PushPullAllocator::init_output()
{
  output.clear();
  if (do_pull) {
    if (dim == 1)
      output.push_back(at::empty({N, C, trgt_X}, src_opt));
    else if (dim == 2)
      output.push_back(at::empty({N, C, trgt_X, trgt_Y}, src_opt));
    else
      output.push_back(at::empty({N, C, trgt_X, trgt_Y, trgt_Z}, src_opt));
    auto pull = output.back();
    out_sN   = pull.stride(0);
    out_sC   = pull.stride(1);
    out_sX   = pull.stride(2);
    out_sY   = dim < 2 ? 0L : pull.stride(3);
    out_sZ   = dim < 3 ? 0L : pull.stride(4);
    out_sK   = 0L;
    out_ptr  = pull.data_ptr();
    out_32b_ok = tensorCanUse32BitIndexMath(pull);
  }
  else if (do_sgrad) {
    if (dim == 1)
      output.push_back(at::empty({N, C, trgt_X, 1}, src_opt));
    else if (dim == 2)
      output.push_back(at::empty({N, C, trgt_X, trgt_Y, 2}, src_opt));
    else
      output.push_back(at::empty({N, C, trgt_X, trgt_Y, trgt_Z, 3}, src_opt));
    auto sgrad = output.back();
    out_sN   = sgrad.stride(0);
    out_sC   = sgrad.stride(1);
    out_sX   = sgrad.stride(2);
    out_sY   = dim < 2 ? 0L : sgrad.stride(3);
    out_sZ   = dim < 3 ? 0L : sgrad.stride(4);
    out_sK   = sgrad.stride(dim == 1 ? 3 : dim == 2 ? 4 : 5);
    out_ptr  = sgrad.data_ptr();
    out_32b_ok = tensorCanUse32BitIndexMath(sgrad);

    if (iso && interpolation0 == InterpolationType::Nearest)
      sgrad.zero_();
    if (iso && interpolation0 == InterpolationType::Linear && dim == 1)
      sgrad.zero_();
  }
  else if (do_push) {
    if (dim == 1)
      output.push_back(at::zeros({N, C, src_X}, trgt_opt));
    else if (dim == 2)
      output.push_back(at::zeros({N, C, src_X, src_Y}, trgt_opt));
    else
      output.push_back(at::zeros({N, C, src_X, src_Y, src_Z}, trgt_opt));
    auto push = output.back();
    out_sN   = push.stride(0);
    out_sC   = push.stride(1);
    out_sX   = push.stride(2);
    out_sY   = dim < 2 ? 0L : push.stride(3);
    out_sZ   = dim < 3 ? 0L : push.stride(4);
    out_sK   = 0L;
    out_ptr  = push.data_ptr();
    out_32b_ok = tensorCanUse32BitIndexMath(push);
  }
  else if (do_count) {
    if (dim == 1)
      output.push_back(at::zeros({N, 1, src_X}, grid_opt));
    else if (dim == 2)
      output.push_back(at::zeros({N, 1, src_X, src_Y}, grid_opt));
    else
      output.push_back(at::zeros({N, 1, src_X, src_Y, src_Z}, grid_opt));
    auto count = output.back();
    out_sN   = count.stride(0);
    out_sC   = count.stride(1);
    out_sX   = count.stride(2);
    out_sY   = dim < 2 ? 0L : count.stride(3);
    out_sZ   = dim < 3 ? 0L : count.stride(4);
    out_sK   = 0L;
    out_ptr  = count.data_ptr();
    out_32b_ok = tensorCanUse32BitIndexMath(count);
  }
  if (do_grad) {
    if (dim == 1)
      output.push_back(at::zeros({N, trgt_X, 1}, grid_opt));
    else if (dim == 2)
      output.push_back(at::zeros({N, trgt_X, trgt_Y, 2}, grid_opt));
    else
      output.push_back(at::zeros({N, trgt_X, trgt_Y, trgt_Z, 3}, grid_opt));
    auto grad = output.back();
    grad_sN   = grad.stride(0);
    grad_sX   = grad.stride(1);
    grad_sY   = dim < 2 ? 0L : grad.stride(2);
    grad_sZ   = dim < 3 ? 0L : grad.stride(3);
    grad_sC   = grad.stride(dim == 1 ? 2 : dim == 2 ? 3 : 4);
    grad_ptr  = grad.data_ptr();
    out_32b_ok = tensorCanUse32BitIndexMath(grad);

    if (iso && interpolation0 == InterpolationType::Nearest)
      grad.zero_();
  }
}


// ~~~~~~~~~~~~~~~~~~~~~~~~~~~~~~~~~~~~~~~~~~~~~~~~~~~~~~~~~~~~~~~~~~~~~
//                        GENERIC PUSHPULL CLASS
// ~~~~~~~~~~~~~~~~~~~~~~~~~~~~~~~~~~~~~~~~~~~~~~~~~~~~~~~~~~~~~~~~~~~~~
// This class implements the bulk of the code.
// /!\ No type and shape checking is performed here.

template <typename scalar_t, typename offset_t>
class PushPullImpl {
public:

  // ~~~ CONSTRUCTOR ~~~~~~~~~~~~~~~~~~~~~~~~~~~~~~~~~~~~~~~~~~~~~~~~~~~
  PushPullImpl(const PushPullAllocator & info):
    output(info.output),
    dim(info.dim),
    bound0(info.bound0), bound1(info.bound1), bound2(info.bound2),
    interpolation0(info.interpolation0),
    interpolation1(info.interpolation1),
    interpolation2(info.interpolation1),
    iso(info.iso), extrapolate(info.extrapolate),
    do_pull(info.do_pull), do_push(info.do_push), do_count(info.do_count),
    do_grad(info.do_grad), do_sgrad(info.do_sgrad), abs(info.abs),
    N(static_cast<offset_t>(info.N)),
    C(static_cast<offset_t>(info.C)),
    src_X(static_cast<offset_t>(info.src_X)),
    src_Y(static_cast<offset_t>(info.src_Y)),
    src_Z(static_cast<offset_t>(info.src_Z)),
    trgt_X(static_cast<offset_t>(info.trgt_X)),
    trgt_Y(static_cast<offset_t>(info.trgt_Y)),
    trgt_Z(static_cast<offset_t>(info.trgt_Z)),
    trgt_K(static_cast<offset_t>(info.trgt_K)),
    src_sN(static_cast<offset_t>(info.src_sN)),
    src_sC(static_cast<offset_t>(info.src_sC)),
    src_sX(static_cast<offset_t>(info.src_sX)),
    src_sY(static_cast<offset_t>(info.src_sY)),
    src_sZ(static_cast<offset_t>(info.src_sZ)),
    src_ptr(static_cast<scalar_t*>(info.src_ptr)),
    trgt_sN(static_cast<offset_t>(info.trgt_sN)),
    trgt_sC(static_cast<offset_t>(info.trgt_sC)),
    trgt_sX(static_cast<offset_t>(info.trgt_sX)),
    trgt_sY(static_cast<offset_t>(info.trgt_sY)),
    trgt_sZ(static_cast<offset_t>(info.trgt_sZ)),
    trgt_sK(static_cast<offset_t>(info.trgt_sK)),
    trgt_ptr(static_cast<scalar_t*>(info.trgt_ptr)),
    grid_sN(static_cast<offset_t>(info.grid_sN)),
    grid_sC(static_cast<offset_t>(info.grid_sC)),
    grid_sX(static_cast<offset_t>(info.grid_sX)),
    grid_sY(static_cast<offset_t>(info.grid_sY)),
    grid_sZ(static_cast<offset_t>(info.grid_sZ)),
    grid_ptr(static_cast<scalar_t*>(info.grid_ptr)),
    out_sN(static_cast<offset_t>(info.out_sN)),
    out_sC(static_cast<offset_t>(info.out_sC)),
    out_sX(static_cast<offset_t>(info.out_sX)),
    out_sY(static_cast<offset_t>(info.out_sY)),
    out_sZ(static_cast<offset_t>(info.out_sZ)),
    out_sK(static_cast<offset_t>(info.out_sK)),
    out_ptr(static_cast<scalar_t*>(info.out_ptr)),
    grad_sN(static_cast<offset_t>(info.grad_sN)),
    grad_sC(static_cast<offset_t>(info.grad_sC)),
    grad_sX(static_cast<offset_t>(info.grad_sX)),
    grad_sY(static_cast<offset_t>(info.grad_sY)),
    grad_sZ(static_cast<offset_t>(info.grad_sZ)),
    grad_ptr(static_cast<scalar_t*>(info.grad_ptr))
  {}


  // ~~~ PUBLIC VALUE ~~~~~~~~~~~~~~~~~~~~~~~~~~~~~~~~~~~~~~~~~~~~~~~~~~

  std::deque<Tensor> output;

  // NI_HOST NI_DEVICE void printInfo() const {
  //   printf("dim: %d\n", dim);
  //   printf("do_pull:  %d\n", do_pull);
  //   printf("do_push:  %d\n", do_push);
  //   printf("do_count: %d\n", do_count);
  //   printf("do_sgrad: %d\n", do_sgrad);
  //   printf("do_grad:  %d\n", do_grad);
  //   printf("bound:         [%d %d %d]\n", static_cast<int>(bound0), 
  //     static_cast<int>(bound1), static_cast<int>(bound2));
  //   printf("interpolation: [%d %d %d]\n", static_cast<int>(interpolation0), 
  //     static_cast<int>(interpolation1), static_cast<int>(interpolation2));
  //   printf("src:  [%d %d %d]\n", src_Z, src_Y, src_X);
  //   printf("trgt: [%d %d %d (%d)]\n", trgt_Z, trgt_Y, trgt_X, trgt_K);
  //   printf("N: %d\n", N);
  //   printf("C: %d\n", C);
  //   printf("src  -> %lu\n", reinterpret_cast<std::uintptr_t>(src_ptr));
  //   printf("trgt -> %lu\n", reinterpret_cast<std::uintptr_t>(trgt_ptr));
  //   printf("grid -> %lu\n", reinterpret_cast<std::uintptr_t>(grid_ptr));
  //   printf("out  -> %lu\n", reinterpret_cast<std::uintptr_t>(out_ptr));
  //   printf("grad -> %lu\n", reinterpret_cast<std::uintptr_t>(grad_ptr));
  // }

  // ~~~ FUNCTORS ~~~~~~~~~~~~~~~~~~~~~~~~~~~~~~~~~~~~~~~~~~~~~~~~~~~~~~

#if __CUDACC__
  // Loop over voxels that belong to one CUDA block
  // This function is called by the CUDA kernel
  NI_DEVICE void loop(int threadIdx, int blockIdx, 
                      int blockDim, int gridDim) const;
#else
  // Loop over all voxels
  void loop() const;
#endif

  NI_HOST NI_DEVICE int64_t voxcount() const { 
    return N * trgt_X * trgt_Y * trgt_Z;
  }

private:

  // ~~~ COMPONENTS ~~~~~~~~~~~~~~~~~~~~~~~~~~~~~~~~~~~~~~~~~~~~~~~~~~~~
  NI_DEVICE void check1d(offset_t w, offset_t n) const;
  NI_DEVICE void check2d(offset_t w, offset_t h, offset_t n) const;
  NI_DEVICE void check3d(offset_t w, offset_t h, offset_t d, offset_t n) const;
  NI_DEVICE void interpolate1d(
    scalar_t x, offset_t w, offset_t n) const;
  NI_DEVICE void interpolate1d_nearest(
    scalar_t x, offset_t w, offset_t n) const;
  NI_DEVICE void interpolate1d_linear(
    scalar_t x, offset_t w, offset_t n) const;
  NI_DEVICE void interpolate1d_sliding(
    scalar_t x, offset_t w, offset_t n) const {/*TODO*/}
  NI_DEVICE void interpolate1d_sliding_nearest(
    scalar_t x, offset_t w, offset_t n) const {/*TODO*/}
  NI_DEVICE void interpolate1d_sliding_linear(
    scalar_t x, offset_t w, offset_t n) const {/*TODO*/}
  NI_DEVICE void interpolate2d(
    scalar_t x, scalar_t y,
    offset_t w, offset_t h, offset_t n) const;
  NI_DEVICE void interpolate2d_nearest(
    scalar_t x, scalar_t y,
     offset_t w, offset_t h, offset_t n) const;
  NI_DEVICE void interpolate2d_bilinear(
    scalar_t x, scalar_t y,
    offset_t w, offset_t h,  offset_t n) const;
  NI_DEVICE void interpolate2d_sliding(
    scalar_t x, scalar_t y,
    offset_t w, offset_t h, offset_t n) const {/*TODO*/}
  NI_DEVICE void interpolate2d_sliding_nearest(
    scalar_t x, scalar_t y, 
    offset_t w, offset_t h, offset_t n) const {/*TODO*/}
  NI_DEVICE void interpolate2d_sliding_bilinear(
    scalar_t x, scalar_t y,
    offset_t w, offset_t h, offset_t n) const {/*TODO*/}
  NI_DEVICE void interpolate3d(
    scalar_t x, scalar_t y, scalar_t z, 
    offset_t w, offset_t h, offset_t d, offset_t n) const;
  NI_DEVICE void interpolate3d_nearest(
    scalar_t x, scalar_t y, scalar_t z, 
    offset_t w, offset_t h, offset_t d, offset_t n) const;
  NI_DEVICE void interpolate3d_trilinear(
    scalar_t x, scalar_t y, scalar_t z, 
    offset_t w, offset_t h, offset_t d, offset_t n) const;
  NI_DEVICE void interpolate3d_sliding(
    scalar_t x, scalar_t y, scalar_t z, 
    offset_t w, offset_t h, offset_t d, offset_t n) const {/*TODO*/}
  NI_DEVICE void interpolate3d_sliding_nearest(
    scalar_t x, scalar_t y, scalar_t z, 
    offset_t w, offset_t h, offset_t d, offset_t n) const {/*TODO*/}
  NI_DEVICE void interpolate3d_sliding_trilinear(
    scalar_t x, scalar_t y, scalar_t z, 
    offset_t w, offset_t h, offset_t d, offset_t n) const {/*TODO*/}

  // ~~~ OPTIONS ~~~~~~~~~~~~~~~~~~~~~~~~~~~~~~~~~~~~~~~~~~~~~~~~~~~~~~~
  int               dim;            // dimensionality (2 or 3)
  BoundType         bound0;         // boundary condition  // x|W
  BoundType         bound1;         // boundary condition  // y|H
  BoundType         bound2;         // boundary condition  // z|D
  InterpolationType interpolation0; // interpolation order // x|W
  InterpolationType interpolation1; // interpolation order // y|H
  InterpolationType interpolation2; // interpolation order // z|D
  bool              iso;            // isotropic interpolation?
  int               extrapolate;    // compute out-of-bound values
  bool              do_pull;        // sample a volume
  bool              do_push;        // splat a volume
  bool              do_count;       // splatting weights (= jacobian determinant)
  bool              do_grad;        // backprop: gradient of grid // pull
  bool              do_sgrad;       // sample spatial gradients
  bool              abs;            // Absolute weights

  // ~~~ NAVIGATORS ~~~~~~~~~~~~~~~~~~~~~~~~~~~~~~~~~~~~~~~~~~~~~~~~~~~~
  offset_t N;
  offset_t C;
  offset_t src_X;
  offset_t src_Y;
  offset_t src_Z;
  offset_t trgt_X;
  offset_t trgt_Y;
  offset_t trgt_Z;
  offset_t trgt_K;
  offset_t src_sN;
  offset_t src_sC;
  offset_t src_sX;
  offset_t src_sY;
  offset_t src_sZ;
  scalar_t *src_ptr;
  offset_t trgt_sN;
  offset_t trgt_sC;
  offset_t trgt_sX;
  offset_t trgt_sY;
  offset_t trgt_sZ;
  offset_t trgt_sK;
  scalar_t *trgt_ptr;
  offset_t grid_sN;
  offset_t grid_sC;
  offset_t grid_sX;
  offset_t grid_sY;
  offset_t grid_sZ;
  scalar_t *grid_ptr;
  offset_t out_sN;
  offset_t out_sC;
  offset_t out_sX;
  offset_t out_sY;
  offset_t out_sZ;
  offset_t out_sK; // gradient dimension
  scalar_t *out_ptr;
  offset_t grad_sN;
  offset_t grad_sC;
  offset_t grad_sX;
  offset_t grad_sY;
  offset_t grad_sZ;
  scalar_t *grad_ptr;
};

// ~~~~~~~~~~~~~~~~~~~~~~~~~~~~~~~~~~~~~~~~~~~~~~~~~~~~~~~~~~~~~~~~~~~~~
//                             LOOP
// ~~~~~~~~~~~~~~~~~~~~~~~~~~~~~~~~~~~~~~~~~~~~~~~~~~~~~~~~~~~~~~~~~~~~~

#if __CUDACC__

template <typename scalar_t, typename offset_t> NI_DEVICE
void PushPullImpl<scalar_t,offset_t>::loop(
  int threadIdx, int blockIdx, int blockDim, int gridDim) const {

  int64_t index = blockIdx * blockDim + threadIdx;
  int64_t nthreads = voxcount();
  offset_t trgt_XYZ  = trgt_Z * trgt_Y * trgt_X;
  offset_t trgt_YZ   = trgt_Z * trgt_Y;
  offset_t n, w, h, d;
  for (offset_t i=index; index < nthreads; index += blockDim*gridDim, i=index)
  {
      // Convert index: linear to sub
      n  = (i/trgt_XYZ);
      w  = (i/trgt_YZ) % trgt_X;
      h  = (i/trgt_Z)  % trgt_Y;
      d  = i % trgt_Z;

      if (dim == 1)
        check1d(w, n);
      else if (dim == 2)
        check2d(w, h, n);
      else
        check3d(w, h, d, n);
  }
}

#else

// This bit loops over all target voxels. We therefore need to
// convert linear indices to multivariate indices. The way I do it
// might not be optimal.
// Note that I parallelize across all voxels (wheareas ATen's grid 
// sampler is only parallelized across batches).
//
// TODO: check that the default grain size is optimal. We do quite a lot
//       of compute per voxel, so a smaller value might be better suited.
template <typename scalar_t, typename offset_t> NI_HOST
void PushPullImpl<scalar_t,offset_t>::loop() const
{
  if (!has_atomic_add<scalar_t>::value && (do_push || do_count))
  {
    // I do not have access to atomic operations so I cannot
    // parallelize across voxels.
    at::parallel_for(0, N, 0, [&](offset_t start, offset_t end) {
      for (offset_t n = start; n < end; ++n) {
        if (dim == 1) {
          for (offset_t w=0; w<trgt_X; ++w)
            check1d(w, n);
        } else if (dim == 2) {
          for (offset_t h=0; h<trgt_Y; ++h)
          for (offset_t w=0; w<trgt_X; ++w)
            check2d(w, h, n);
        } else {
          for (offset_t d=0; d<trgt_Z; ++d)
          for (offset_t h=0; h<trgt_Y; ++h)
          for (offset_t w=0; w<trgt_X; ++w)
            check3d(w, h, d, n);
        }
      }
    });
    return;
  }

  // Parallelize across voxels   
  offset_t trgt_NXYZ = trgt_Z * trgt_Y * trgt_X * N;
  offset_t trgt_XYZ  = trgt_Z * trgt_Y * trgt_X;
  offset_t trgt_YZ   = trgt_Z * trgt_Y;
  at::parallel_for(0, trgt_NXYZ, GRAIN_SIZE,
                   [&](offset_t start, offset_t end) {
    offset_t n, w, h, d;
    for (offset_t i = start; i < end; ++i) {
      // Convert index: linear to sub
      n  = (i/trgt_XYZ);
      w  = (i/trgt_YZ) % trgt_X;
      h  = (i/trgt_Z)  % trgt_Y;
      d  = i % trgt_Z;

      if (dim == 1)
        check1d(w, n);
      else if (dim == 2)
        check2d(w, h, n);
      else
        check3d(w, h, d, n);
    }
  }); 
}

#endif

// ~~~~~~~~~~~~~~~~~~~~~~~~~~~~~~~~~~~~~~~~~~~~~~~~~~~~~~~~~~~~~~~~~~~~~
//                        CHECK OUT-OF-BOUND
// ~~~~~~~~~~~~~~~~~~~~~~~~~~~~~~~~~~~~~~~~~~~~~~~~~~~~~~~~~~~~~~~~~~~~~

template <typename scalar_t, typename offset_t> NI_DEVICE
bool inbounds3d(scalar_t x, scalar_t y, scalar_t z,
                offset_t w, offset_t h, offset_t d,
                int edge)
{
  scalar_t tol = static_cast<scalar_t>(edge ? 0.5 + TINY : TINY);
  return inbounds(x, w, tol) && inbounds(y, h, tol) && inbounds(z, d, tol);
}

template <typename scalar_t, typename offset_t> NI_DEVICE
bool inbounds2d(scalar_t x, scalar_t y,
                offset_t w, offset_t h,
                int edge)
{
  scalar_t tol = static_cast<scalar_t>(edge ? 0.5 + TINY : TINY);
  return inbounds(x, w, tol) && inbounds(y, h, tol);
}

template <typename scalar_t, typename offset_t> NI_DEVICE
bool inbounds1d(scalar_t x, offset_t w, int edge)
{
  scalar_t tol = static_cast<scalar_t>(edge ? 0.5 + TINY : TINY);
  return inbounds(x, w, tol);
}

// Here, we:
// 1) read the [x,y,z] source coordinate for the current target voxel
// 3) check if the source coordinate is in bounds 


template <typename scalar_t, typename offset_t> NI_DEVICE
void PushPullImpl<scalar_t,offset_t>
::check3d(offset_t w, offset_t h, offset_t d, offset_t n) const
{
  // get the corresponding input x, y, z co-ordinates from grid
  scalar_t *grid_ptr_NXYZ = grid_ptr + n * grid_sN + w * grid_sX
                                     + h * grid_sY + d * grid_sZ;
  scalar_t x = *grid_ptr_NXYZ;
  scalar_t y = grid_ptr_NXYZ[grid_sC];
  scalar_t z = grid_ptr_NXYZ[grid_sC*2];

  // Check if out-of-bound
  if (!(extrapolate & 1 ||
        inbounds3d(x, y, z, src_X, src_Y, src_Z, extrapolate & 2))) {
    if (do_pull || do_sgrad) {
      scalar_t *out_ptr_NCXYZ = out_ptr + n * out_sN + w * out_sX
                                        + h * out_sY + d * out_sZ;
      for (offset_t c = 0; c < C; ++c, out_ptr_NCXYZ += out_sC) {
        *out_ptr_NCXYZ = static_cast<scalar_t>(0);
        if (do_sgrad) {
          out_ptr_NCXYZ[out_sK]   = static_cast<scalar_t>(0);
          out_ptr_NCXYZ[out_sK*2] = static_cast<scalar_t>(0);
        }
      }
    }
    if (do_grad) {
      scalar_t * grad_ptr_NXYZ = grad_ptr + n * grad_sN + w * grad_sX
                                          + h * grad_sY + d * grad_sZ;
      (*grad_ptr_NXYZ)         = static_cast<scalar_t>(0);
      grad_ptr_NXYZ[grad_sC]   = static_cast<scalar_t>(0);
      grad_ptr_NXYZ[grad_sC*2] = static_cast<scalar_t>(0);
    }
    return;
  }

  // Next step
  if (bound0 == BoundType::Sliding) {
    if (iso) switch (static_cast<int>(interpolation0)) {
      case 0: return interpolate3d_sliding_nearest(x, y, z, w, h, d, n);
      case 1: return interpolate3d_sliding_trilinear(x, y, z, w, h, d, n);
    }
    return interpolate3d_sliding(x, y, z, w, h, d, n);
  } else {
    if (iso) switch (static_cast<int>(interpolation0)) {
      case 0: return interpolate3d_nearest(x, y, z, w, h, d, n);
      case 1: return interpolate3d_trilinear(x, y, z, w, h, d, n);
    }
    return interpolate3d(x, y, z, w, h, d, n);
  }
}

template <typename scalar_t, typename offset_t> NI_DEVICE
void PushPullImpl<scalar_t,offset_t>
::check2d(offset_t w, offset_t h, offset_t n) const
{
  // get the corresponding input x, y, z co-ordinates from grid
  scalar_t *grid_ptr_NXY = grid_ptr + n * grid_sN
                                    + w * grid_sX
                                    + h * grid_sY;
  scalar_t x = *grid_ptr_NXY;
  scalar_t y = grid_ptr_NXY[grid_sC];

  // Check if out-of-bound
  if (!(extrapolate & 1 ||
        inbounds2d(x, y, src_X, src_Y, extrapolate & 2))) {
    if (do_pull || do_sgrad) {
      scalar_t *out_ptr_NCXY = out_ptr + n * out_sN
                                       + w * out_sX
                                       + h * out_sY;
      for (offset_t c = 0; c < C; ++c, out_ptr_NCXY += out_sC) {
        *out_ptr_NCXY = static_cast<scalar_t>(0);
        if (do_sgrad)
          out_ptr_NCXY[out_sK]   = static_cast<scalar_t>(0);
      }
    }
    if (do_grad) {
      scalar_t * grad_ptr_NXY = grad_ptr + n * grad_sN
                                         + w * grad_sX
                                         + h * grad_sY;
      (*grad_ptr_NXY) = static_cast<scalar_t>(0);
      grad_ptr_NXY[grad_sC] = static_cast<scalar_t>(0);
    }
    return;
  }

  // Next step
  if (bound0 == BoundType::Sliding) {
    if (iso) switch (static_cast<int>(interpolation0)) {
      case 0: return interpolate2d_sliding_nearest(x, y, w, h, n);
      case 1: return interpolate2d_sliding_bilinear(x, y, w, h, n);
    }
    return interpolate2d_sliding(x, y, w, h, n);
  } else {
    if (iso) switch (static_cast<int>(interpolation0)) {
      case 0: return interpolate2d_nearest(x, y, w, h, n);
      case 1: return interpolate2d_bilinear(x, y, w, h, n);
    } 
    return interpolate2d(x, y, w, h, n);
  }
 
}

template <typename scalar_t, typename offset_t> NI_DEVICE
void PushPullImpl<scalar_t,offset_t>
::check1d(offset_t w, offset_t n) const
{
  // get the corresponding input x, y, z co-ordinates from grid
  scalar_t *grid_ptr_NX = grid_ptr + n * grid_sN
                                   + w * grid_sX;
  scalar_t x = *grid_ptr_NX;

  // Check if out-of-bound
  if (!(extrapolate & 1 || inbounds1d(x, src_X, extrapolate & 2))) {
    if (do_pull || do_sgrad) {
      scalar_t *out_ptr_NCX = out_ptr + n * out_sN
                                      + w * out_sX;
      for (offset_t c = 0; c < C; ++c, out_ptr_NCX += out_sC) {
        *out_ptr_NCX = static_cast<scalar_t>(0);
        if (do_sgrad)
          out_ptr_NCX[out_sK]   = static_cast<scalar_t>(0);
      }
    }
    if (do_grad) {
      scalar_t * grad_ptr_NX = grad_ptr + n * grad_sN
                                        + w * grad_sX;
      (*grad_ptr_NX) = static_cast<scalar_t>(0);
      grad_ptr_NX[grad_sC] = static_cast<scalar_t>(0);
    }
    return;
  }

  // Next step
  if (bound0 == BoundType::Sliding) {
    if (iso) switch (static_cast<int>(interpolation0)) {
      case 0: return interpolate1d_sliding_nearest(x, w, n);
      case 1: return interpolate1d_sliding_linear(x, w, n);
    }
    return interpolate1d_sliding(x, w, n);
  } else {
    if (iso) switch (static_cast<int>(interpolation0)) {
      case 0: return interpolate1d_nearest(x, w, n);
      case 1: return interpolate1d_linear(x, w, n);
    }
    return interpolate1d(x, w, n);
  }

}

// ~~~~~~~~~~~~~~~~~~~~~~~~~~~~~~~~~~~~~~~~~~~~~~~~~~~~~~~~~~~~~~~~~~~~~
//                     GENERIC INTERPOLATION 3D
// ~~~~~~~~~~~~~~~~~~~~~~~~~~~~~~~~~~~~~~~~~~~~~~~~~~~~~~~~~~~~~~~~~~~~~

template <typename scalar_t, typename offset_t> NI_DEVICE
void PushPullImpl<scalar_t,offset_t>::interpolate3d(
  scalar_t x, scalar_t y, scalar_t z,
  offset_t w, offset_t h, offset_t d, offset_t n) const
{
  // Get corner pixel values from (x, y, z)
  offset_t bx0, bx1, by0, by1, bz0, bz1;
  interpolation::bounds(interpolation0, x, bx0, bx1);
  interpolation::bounds(interpolation1, y, by0, by1);
  interpolation::bounds(interpolation2, z, bz0, bz1);
  offset_t dbx = bx1-bx0;
  offset_t dby = by1-by0;
  offset_t dbz = bz1-bz0;

  // Pre-compute offsets and target value
  scalar_t *src_ptr_NC0    = src_ptr  + n * src_sN;
  scalar_t *out_ptr_NC0    = out_ptr  + n * out_sN;
  scalar_t *out_ptr_NCXYZ0 = out_ptr  + n * out_sN  + w * out_sX 
                                      + h * out_sY  + d * out_sZ;
  scalar_t *trgt_ptr_NCXYZ = trgt_ptr + n * trgt_sN + w * trgt_sX 
                                      + h * trgt_sY + d * trgt_sZ;
  scalar_t target[3*NI_MAX_NUM_CHANNELS]; 
  if (trgt_ptr && (do_push || do_grad))
    for (offset_t c = 0; c < C; ++c, trgt_ptr_NCXYZ += trgt_sC) {
      target[c]     = *trgt_ptr_NCXYZ;
      if (trgt_K > 0) {
        target[c+C]   = trgt_ptr_NCXYZ[trgt_sK];
        target[c+C*2] = trgt_ptr_NCXYZ[trgt_sK*2];
      }
    }

  // Initialize output
  scalar_t * out_ptr_NCXYZ = out_ptr_NCXYZ0;
  if (do_pull || do_sgrad) {
    for (offset_t c = 0; c < C; ++c, out_ptr_NCXYZ += out_sC) {
      *out_ptr_NCXYZ = static_cast<scalar_t>(0);
      if (do_sgrad) {
        out_ptr_NCXYZ[out_sK]   = static_cast<scalar_t>(0);
        out_ptr_NCXYZ[out_sK*2] = static_cast<scalar_t>(0);
      }
    }
  }

  // Pre-compute indices/weights/grad
  scalar_t  wx[8],  wy[8],  wz[8]; // B-spline weights
  scalar_t  gx[8],  gy[8],  gz[8]; // B-spline derivatives
  scalar_t  hx[8],  hy[8],  hz[8]; // B-spline 2nd derivatives
  offset_t  ix[8],  iy[8],  iz[8]; // Warped indices
  uint8_t   sx[8],  sy[8],  sz[8]; // Warped indices

  {
    scalar_t *owz = static_cast<scalar_t*>(wz), 
             *ogz = static_cast<scalar_t*>(gz),
             *ohz = static_cast<scalar_t*>(hz);
    offset_t *oiz = static_cast<offset_t*>(iz);
    uint8_t  *osz = static_cast<uint8_t *>(sz);
    for (offset_t bz = bz0; bz <= bz1; ++bz) {
      scalar_t dz = z - bz;
      *(owz++)  = interpolation::fastweight(interpolation2, dz);
      if (do_grad || do_sgrad)  *(ogz++) = interpolation::fastgrad(interpolation2, dz);
      if (do_grad && trgt_sK>1) *(ohz++) = interpolation::fasthess(interpolation2, dz);
      *(osz++)  = bound::sign(bound2, bz, src_Z);
      *(oiz++)  = bound::index(bound2, bz, src_Z);
    }
    if (abs)
    {
        owz = static_cast<scalar_t*>(wz),
        ogz = static_cast<scalar_t*>(gz),
        ohz = static_cast<scalar_t*>(hz);
        for (offset_t bz = bz0; bz <= bz1; ++bz) {
<<<<<<< HEAD
          if (*owz < 0) *owz = -(*owz); ++owz;
          if (*ogz < 0) *ogz = -(*ogz); ++ogz;
          if (*ohz < 0) *ohz = -(*ohz); ++ohz;
=======
          if (*owz < 0) *owz = -(*owz);
          ++owz;
          if (*ogz < 0) *ogz = -(*ogz);
          ++ogz;
          if (*ohz < 0) *ohz = -(*ohz);
          ++ohz;
>>>>>>> 0f1981a2
        }
    }
  }
  {
    scalar_t *owy = static_cast<scalar_t*>(wy), 
             *ogy = static_cast<scalar_t*>(gy),
             *ohy = static_cast<scalar_t*>(hy);
    offset_t *oiy = static_cast<offset_t*>(iy);
    uint8_t  *osy = static_cast<uint8_t *>(sy);
    for (offset_t by = by0; by <= by1; ++by) {
      scalar_t dy = y - by;
      *(owy++) = interpolation::fastweight(interpolation1, dy);
      if (do_grad || do_sgrad)  *(ogy++) = interpolation::fastgrad(interpolation1, dy);
      if (do_grad && trgt_sK>1) *(ohy++) = interpolation::fasthess(interpolation1, dy);
      *(osy++)  = bound::sign(bound1, by, src_Y);
      *(oiy++)  = bound::index(bound1, by, src_Y);
    }
    if (abs)
    {
        owy = static_cast<scalar_t*>(wy),
        ogy = static_cast<scalar_t*>(gy),
        ohy = static_cast<scalar_t*>(hy);
        for (offset_t by = by0; by <= by1; ++by) {
<<<<<<< HEAD
          if (*owy < 0) *owy = -(*owy); ++owy;
          if (*ogy < 0) *ogy = -(*ogy); ++ogy;
          if (*ohy < 0) *ohy = -(*ohy); ++ohy;
=======
          if (*owy < 0) *owy = -(*owy);
          ++owy;
          if (*ogy < 0) *ogy = -(*ogy);
          ++ogy;
          if (*ohy < 0) *ohy = -(*ohy);
          ++ohy;
>>>>>>> 0f1981a2
        }
    }
  }
  {
    scalar_t *owx = static_cast<scalar_t*>(wx), 
             *ogx = static_cast<scalar_t*>(gx),
             *ohx = static_cast<scalar_t*>(hx);
    offset_t *oix = static_cast<offset_t*>(ix);
    uint8_t  *osx = static_cast<uint8_t *>(sx);
    for (offset_t bx = bx0; bx <= bx1; ++bx) {
      scalar_t dx = x - bx;
      *(owx++)  = interpolation::fastweight(interpolation0, dx);
      if (do_grad || do_sgrad)  *(ogx++) = interpolation::fastgrad(interpolation0, dx);
      if (do_grad && trgt_sK>1) *(ohx++) = interpolation::fasthess(interpolation0, dx);
      *(osx++)  = bound::sign(bound0, bx, src_X);
      *(oix++)  = bound::index(bound0, bx, src_X);
    }
    if (abs)
    {
        owx = static_cast<scalar_t*>(wx),
        ogx = static_cast<scalar_t*>(gx),
        ohx = static_cast<scalar_t*>(hx);
        for (offset_t bx = bx0; bx <= bx1; ++bx) {
<<<<<<< HEAD
          if (*owx < 0) *owx = -(*owx); ++owx;
          if (*ogx < 0) *ogx = -(*ogx); ++ogx;
          if (*ohx < 0) *ohx = -(*ohx); ++ohx;
=======
          if (*owx < 0) *owx = -(*owx);
          ++owx;
          if (*ogx < 0) *ogx = -(*ogx);
          ++ogx;
          if (*ohx < 0) *ohx = -(*ohx);
          ++ohx;
>>>>>>> 0f1981a2
        }
    }
  }

  // Convolve coefficients with basis functions
  scalar_t ogx, ogy, ogz;
  ogx = ogy = ogz = static_cast<scalar_t>(0);
  for (offset_t k = 0; k <= dbz; ++k) {
    offset_t ooz = iz[k] * out_sZ;
    offset_t osz = iz[k] * src_sZ;
    uint8_t  szz = sz[k];
    scalar_t wzz = wz[k];
    scalar_t gzz = gz[k];
    scalar_t hzz = hz[k];
    for (offset_t j = 0; j <= dby; ++j) {
      offset_t ooyz = ooz + iy[j] * out_sY;
      offset_t osyz = osz + iy[j] * src_sY;
      uint8_t  syz  = szz * sy[j];
      scalar_t wyy  = wy[j];
      scalar_t gyy  = gy[j];
      scalar_t hyy  = hy[j];
      for (offset_t i = 0; i <= dbx; ++i) {
        offset_t ooxyz = ooyz + ix[i] * out_sX;
        offset_t osxyz = osyz + ix[i] * src_sX;
        uint8_t  sxyz  = syz  * sx[i];
        scalar_t wxx   = wx[i];
        scalar_t gxx   = gx[i];
        scalar_t hxx   = hx[i];

        // ~~~~~~~~~~~~~~~~~~~~~~~~~~~ Pull ~~~~~~~~~~~~~~~~~~~~~~~~~~~~
        if (do_pull) {
          scalar_t * src_ptr_NC    = src_ptr_NC0;
          scalar_t * out_ptr_NCXYZ = out_ptr_NCXYZ0;
          for (offset_t c = 0; c < C; ++c, out_ptr_NCXYZ += out_sC,
                                           src_ptr_NC    += src_sC)
            *out_ptr_NCXYZ += bound::get(src_ptr_NC, osxyz, sxyz) * 
            (wxx*wyy*wzz);
        }

        // ~~~~~~~~~~~~~~~~~~~~~~~~~~~ SGrad ~~~~~~~~~~~~~~~~~~~~~~~~~~~
        else if (do_sgrad) {
          scalar_t * src_ptr_NC    = src_ptr_NC0;
          scalar_t * out_ptr_NCXYZ = out_ptr_NCXYZ0;
          for (offset_t c = 0; c < C; ++c, out_ptr_NCXYZ += out_sC,
                                           src_ptr_NC    += src_sC) {
            scalar_t src = bound::get(src_ptr_NC, osxyz, sxyz);
            *out_ptr_NCXYZ          += src * (gxx*wyy*wzz);
            out_ptr_NCXYZ[out_sK]   += src * (wxx*gyy*wzz);
            out_ptr_NCXYZ[2*out_sK] += src * (wxx*wyy*gzz);
          }
        }

        // ~~~~~~~~~~~~~~~~~~~~~~~~~~~ Push ~~~~~~~~~~~~~~~~~~~~~~~~~~~~
        else if (do_push) {
          if (trgt_K == 0)
          { 
            // Diff w.r.t. push/pull
            scalar_t * out_ptr_NC = out_ptr_NC0;
            for (offset_t c = 0; c < C; ++c, out_ptr_NC += out_sC)
              bound::add(out_ptr_NC, ooxyz, (wxx*wyy*wzz) * target[c], sxyz);
         }
         else 
         {
            // Diff w.r.t. sgrad
            scalar_t * out_ptr_NC = out_ptr_NC0;
            for (offset_t c = 0; c < C; ++c, out_ptr_NC += out_sC) {
              scalar_t val = (gxx*wyy*wzz) * target[c]
                           + (wxx*gyy*wzz) * target[c+C]
                           + (wxx*wyy*gzz) * target[c+C*2];
              bound::add(out_ptr_NC, ooxyz, val, sxyz);
            }
          }
        }

        // ~~~~~~~~~~~~~~~~~~~~~~~~~~~ Count ~~~~~~~~~~~~~~~~~~~~~~~~~~~
        else if (do_count) {
          bound::add(out_ptr_NC0, ooxyz, (wxx*wyy*wzz), sxyz);
        }
        
        // ~~~~~~~~~~~~~~~~~~~~~~~~~~~ Grad ~~~~~~~~~~~~~~~~~~~~~~~~~~~~
        if (do_grad) {
          if (trgt_K == 0)
          { 
            // Diff w.r.t. pull/push
            scalar_t * src_ptr_NC = src_ptr_NC0;
            scalar_t dot = static_cast<scalar_t>(0);
            for (offset_t c = 0; c < C; ++c, src_ptr_NC += src_sC) {
              scalar_t src = bound::get(src_ptr_NC, osxyz, sxyz);
              dot += (trgt_ptr ? src * target[c] : src);
              // trgt_ptr == 0 in the backward pass of 'count'
            }
            ogx += (gxx * wyy * wzz) * dot;
            ogy += (wxx * gyy * wzz) * dot;
            ogz += (wxx * wyy * gzz) * dot;
          }
          else
          { 
            // Diff w.r.t. sgrad
            scalar_t * src_ptr_NC = src_ptr_NC0;
            scalar_t dot0, dot1, dot2;
            dot0 = dot1 = dot2 = static_cast<scalar_t>(0);
            for (offset_t c = 0; c < C; ++c, src_ptr_NC += src_sC) {
              scalar_t src = bound::get(src_ptr_NC, osxyz, sxyz);
              dot0 += src * target[c];
              dot1 += src * target[c + C];
              dot2 += src * target[c + C*2];
            }
            ogx += (hxx * wyy * wzz) * dot0
                +  (gxx * gyy * wzz) * dot1
                +  (gxx * wyy * gzz) * dot2;
            ogy += (gxx * gyy * wzz) * dot0
                +  (wxx * hyy * wzz) * dot1
                +  (wxx * gyy * gzz) * dot2;
            ogz += (gxx * wyy * gzz) * dot0
                +  (wxx * gyy * gzz) * dot1
                +  (wxx * wyy * hzz) * dot2;
          }
        }
        
      } // x
    } // y
  } // z

  // ~~~~~~~~~~~~~~~~~~~~~~~~~~~~~~ Grad ~~~~~~~~~~~~~~~~~~~~~~~~~~~~~~~
  if (do_grad) {
    scalar_t * grad_ptr_NXYZ = grad_ptr + n * grad_sN + w * grad_sX 
                                        + h * grad_sY + d * grad_sZ;
    (*grad_ptr_NXYZ)         = ogx;
    grad_ptr_NXYZ[grad_sC]   = ogy;
    grad_ptr_NXYZ[grad_sC*2] = ogz;
  }
}


// ~~~~~~~~~~~~~~~~~~~~~~~~~~~~~~~~~~~~~~~~~~~~~~~~~~~~~~~~~~~~~~~~~~~~~
//                     GENERIC INTERPOLATION 2D
// ~~~~~~~~~~~~~~~~~~~~~~~~~~~~~~~~~~~~~~~~~~~~~~~~~~~~~~~~~~~~~~~~~~~~~

template <typename scalar_t, typename offset_t> NI_DEVICE
void PushPullImpl<scalar_t,offset_t>::interpolate2d(
  scalar_t x, scalar_t y,
  offset_t w, offset_t h, offset_t n) const
{
  // Get corner pixel values from (x, y)
  offset_t bx0, bx1, by0, by1;
  interpolation::bounds(interpolation0, x, bx0, bx1);
  interpolation::bounds(interpolation1, y, by0, by1);
  offset_t dbx = bx1-bx0;
  offset_t dby = by1-by0;

  // Pre-compute offsets and target value
  scalar_t *src_ptr_NC0   = src_ptr  + n * src_sN;
  scalar_t *out_ptr_NC0   = out_ptr  + n * out_sN;
  scalar_t *out_ptr_NCXY0 = out_ptr  + n * out_sN 
                                     + w * out_sX
                                     + h * out_sY;
  scalar_t *trgt_ptr_NCXY = trgt_ptr + n * trgt_sN
                                     + w * trgt_sX
                                     + h * trgt_sY;
  scalar_t target[2*NI_MAX_NUM_CHANNELS]; 
  if (trgt_ptr && (do_push || do_grad))
    for (offset_t c = 0; c < C; ++c, trgt_ptr_NCXY += trgt_sC) {
      target[c]     = *trgt_ptr_NCXY;
      if (trgt_K > 0) {
        target[c+C]   = trgt_ptr_NCXY[trgt_sK];
      }
    }

  // Initialize output
  scalar_t * out_ptr_NCXY = out_ptr_NCXY0;
  if (do_pull || do_sgrad) {
    for (offset_t c = 0; c < C; ++c, out_ptr_NCXY += out_sC) {
      *out_ptr_NCXY = static_cast<scalar_t>(0);
      if (do_sgrad) {
        out_ptr_NCXY[out_sK] = static_cast<scalar_t>(0);
      }
    }
  }

  // Pre-compute indices/weights/grad
  scalar_t  wx[8],  wy[8]; // B-spline weights
  scalar_t  gx[8],  gy[8]; // B-spline derivatives
  scalar_t  hx[8],  hy[8]; // B-spline 2nd derivatives
  offset_t  ix[8],  iy[8]; // Warped indices
  uint8_t   sx[8],  sy[8]; // Warped indices

  {
    scalar_t *owy = static_cast<scalar_t*>(wy), 
             *ogy = static_cast<scalar_t*>(gy),
             *ohy = static_cast<scalar_t*>(hy);
    offset_t *oiy = static_cast<offset_t*>(iy);
    uint8_t  *osy = static_cast<uint8_t *>(sy);
    for (offset_t by = by0; by <= by1; ++by) {
      scalar_t dy = y - by;
      *(owy++) = interpolation::fastweight(interpolation1, dy);
      if (do_grad || do_sgrad)  *(ogy++) = interpolation::fastgrad(interpolation1, dy);
      if (do_grad && trgt_sK>1) *(ohy++) = interpolation::fasthess(interpolation1, dy);
      *(osy++)  = bound::sign(bound1, by, src_Y);
      *(oiy++)  = bound::index(bound1, by, src_Y);
    }
    if (abs)
    {
        owy = static_cast<scalar_t*>(wy),
        ogy = static_cast<scalar_t*>(gy),
        ohy = static_cast<scalar_t*>(hy);
        for (offset_t by = by0; by <= by1; ++by) {
<<<<<<< HEAD
          if (*owy < 0) *owy = -(*owy); ++owy;
          if (*ogy < 0) *ogy = -(*ogy); ++ogy;
          if (*ohy < 0) *ohy = -(*ohy); ++ohy;
=======
          if (*owy < 0) *owy = -(*owy);
          ++owy;
          if (*ogy < 0) *ogy = -(*ogy);
          ++ogy;
          if (*ohy < 0) *ohy = -(*ohy);
          ++ohy;
>>>>>>> 0f1981a2
        }
    }
  }
  {
    scalar_t *owx = static_cast<scalar_t*>(wx), 
             *ogx = static_cast<scalar_t*>(gx),
             *ohx = static_cast<scalar_t*>(hx);
    offset_t *oix = static_cast<offset_t*>(ix);
    uint8_t  *osx = static_cast<uint8_t *>(sx);
    for (offset_t bx = bx0; bx <= bx1; ++bx) {
      scalar_t dx = x - bx;
      *(owx++)  = interpolation::fastweight(interpolation0, dx);
      if (do_grad || do_sgrad)  *(ogx++) = interpolation::fastgrad(interpolation0, dx);
      if (do_grad && trgt_sK>1) *(ohx++) = interpolation::fasthess(interpolation0, dx);
      *(osx++)  = bound::sign(bound0, bx, src_X);
      *(oix++)  = bound::index(bound0, bx, src_X);
    }
    if (abs)
    {
        owx = static_cast<scalar_t*>(wx),
        ogx = static_cast<scalar_t*>(gx),
        ohx = static_cast<scalar_t*>(hx);
        for (offset_t bx = bx0; bx <= bx1; ++bx) {
<<<<<<< HEAD
          if (*owx < 0) *owx = -(*owx); ++owx;
          if (*ogx < 0) *ogx = -(*ogx); ++ogx;
          if (*ohx < 0) *ohx = -(*ohx); ++ohx;
=======
          if (*owx < 0) *owx = -(*owx);
          ++owx;
          if (*ogx < 0) *ogx = -(*ogx);
          ++ogx;
          if (*ohx < 0) *ohx = -(*ohx);
          ++ohx;
>>>>>>> 0f1981a2
        }
    }
  }

  // Convolve coefficients with basis functions
  scalar_t ogx, ogy;
  ogx = ogy = static_cast<scalar_t>(0);
  for (offset_t j = 0; j <= dby; ++j) {
    offset_t ooy  = iy[j] * out_sY;
    offset_t osy  = iy[j] * src_sY;
    uint8_t  syy  = sy[j];
    scalar_t wyy  = wy[j];
    scalar_t gyy  = gy[j];
    scalar_t hyy  = hy[j];
    for (offset_t i = 0; i <= dbx; ++i) {
      offset_t ooxy = ooy + ix[i] * out_sX;
      offset_t osxy = osy + ix[i] * src_sX;
      uint8_t  sxy  = syy  * sx[i];
      scalar_t wxx  = wx[i];
      scalar_t gxx  = gx[i];
      scalar_t hxx  = hx[i];

      // ~~~~~~~~~~~~~~~~~~~~~~~~~~~~ Pull ~~~~~~~~~~~~~~~~~~~~~~~~~~~~~
      if (do_pull) {
        scalar_t * src_ptr_NC   = src_ptr_NC0;
        scalar_t * out_ptr_NCXY = out_ptr_NCXY0;
        for (offset_t c = 0; c < C; ++c, out_ptr_NCXY += out_sC,
                                         src_ptr_NC   += src_sC)
          *out_ptr_NCXY += bound::get(src_ptr_NC, osxy, sxy) * (wxx*wyy);
      }

      // ~~~~~~~~~~~~~~~~~~~~~~~~~~~~ SGrad ~~~~~~~~~~~~~~~~~~~~~~~~~~~~
      else if (do_sgrad) {
        scalar_t * src_ptr_NC   = src_ptr_NC0;
        scalar_t * out_ptr_NCXY = out_ptr_NCXY0;
        for (offset_t c = 0; c < C; ++c, out_ptr_NCXY += out_sC,
                                         src_ptr_NC   += src_sC) {
          scalar_t src = bound::get(src_ptr_NC, osxy, sxy);
          *out_ptr_NCXY          += src * (gxx*wyy);
          out_ptr_NCXY[out_sK]   += src * (wxx*gyy);
        }
      }

      // ~~~~~~~~~~~~~~~~~~~~~~~~~~~~ Push ~~~~~~~~~~~~~~~~~~~~~~~~~~~~~
      else if (do_push) {
        if (trgt_K == 0)
        { 
          // Diff w.r.t. push/pull
          scalar_t * out_ptr_NC = out_ptr_NC0;
          for (offset_t c = 0; c < C; ++c, out_ptr_NC += out_sC)
            bound::add(out_ptr_NC, ooxy, (wxx*wyy) * target[c], sxy);
       }
       else 
        {
          // Diff w.r.t. sgrad
          scalar_t * out_ptr_NC = out_ptr_NC0;
          for (offset_t c = 0; c < C; ++c, out_ptr_NC += out_sC) {
            scalar_t val = (gxx*wyy) * target[c]
                         + (wxx*gyy) * target[c+C];
            bound::add(out_ptr_NC, ooxy, val, sxy);
          }
       }
      }

      // ~~~~~~~~~~~~~~~~~~~~~~~~~~~~ Count ~~~~~~~~~~~~~~~~~~~~~~~~~~~~
      else if (do_count) {
        bound::add(out_ptr_NC0, ooxy, (wxx*wyy), sxy);
      }
      
      // ~~~~~~~~~~~~~~~~~~~~~~~~~~~~ Grad ~~~~~~~~~~~~~~~~~~~~~~~~~~~~~
      if (do_grad) {
        if (trgt_K == 0)
        { 
          // Diff w.r.t. pull/push
          scalar_t * src_ptr_NC = src_ptr_NC0;
          scalar_t dot = static_cast<scalar_t>(0);
          for (offset_t c = 0; c < C; ++c, src_ptr_NC += src_sC) {
            scalar_t src = bound::get(src_ptr_NC, osxy, sxy);
            dot += (trgt_ptr ? src * target[c] : src);
            // trgt_ptr == 0 in the backward pass of 'count'
          }
          ogx += (gxx * wyy) * dot;
          ogy += (wxx * gyy) * dot;
        }
        else
        { 
          // Diff w.r.t. sgrad
          scalar_t * src_ptr_NC = src_ptr_NC0;
          scalar_t dot0, dot1;
          dot0 = dot1 = static_cast<scalar_t>(0);
          for (offset_t c = 0; c < C; ++c, src_ptr_NC += src_sC) {
            scalar_t src = bound::get(src_ptr_NC, osxy, sxy);
            dot0 += src * target[c];
            dot1 += src * target[c + C];
          }
          ogx += (hxx * wyy) * dot0
              +  (gxx * gyy) * dot1;
          ogy += (gxx * gyy) * dot0
              +  (wxx * hyy) * dot1;
        }
      }
      
    } // x
  } // y

  // ~~~~~~~~~~~~~~~~~~~~~~~~~~~~~~ Grad ~~~~~~~~~~~~~~~~~~~~~~~~~~~~~~~
  if (do_grad) {
    scalar_t * grad_ptr_NXY = grad_ptr + n * grad_sN 
                                       + w * grad_sX
                                       + h * grad_sY;
    (*grad_ptr_NXY)         = ogx;
    grad_ptr_NXY[grad_sC]   = ogy;
  }
}

// ~~~~~~~~~~~~~~~~~~~~~~~~~~~~~~~~~~~~~~~~~~~~~~~~~~~~~~~~~~~~~~~~~~~~~
//                     GENERIC INTERPOLATION 1D
// ~~~~~~~~~~~~~~~~~~~~~~~~~~~~~~~~~~~~~~~~~~~~~~~~~~~~~~~~~~~~~~~~~~~~~

template <typename scalar_t, typename offset_t> NI_DEVICE
void PushPullImpl<scalar_t,offset_t>::interpolate1d(
  scalar_t x, offset_t w, offset_t n) const
{
  // Get corner pixel values from (x, y)
  offset_t bx0, bx1;
  interpolation::bounds(interpolation0, x, bx0, bx1);
  offset_t dbx = bx1-bx0;

  // Pre-compute offsets and target value
  scalar_t *src_ptr_NC0   = src_ptr  + n * src_sN;
  scalar_t *out_ptr_NC0   = out_ptr  + n * out_sN;
  scalar_t *out_ptr_NCX0  = out_ptr  + n * out_sN  + w * out_sX;
  scalar_t *trgt_ptr_NCX  = trgt_ptr + n * trgt_sN + w * trgt_sX;
  scalar_t target[2*NI_MAX_NUM_CHANNELS];
  if (trgt_ptr && (do_push || do_grad))
    for (offset_t c = 0; c < C; ++c, trgt_ptr_NCX += trgt_sC) {
      target[c]     = *trgt_ptr_NCX;
      if (trgt_K > 0) {
        target[c+C]   = trgt_ptr_NCX[trgt_sK];
      }
    }

  // Initialize output
  scalar_t * out_ptr_NCX = out_ptr_NCX0;
  if (do_pull || do_sgrad) {
    for (offset_t c = 0; c < C; ++c, out_ptr_NCX += out_sC) {
      *out_ptr_NCX = static_cast<scalar_t>(0);
      if (do_sgrad) {
        out_ptr_NCX[out_sK] = static_cast<scalar_t>(0);
      }
    }
  }

  // Pre-compute indices/weights/grad
  scalar_t  wx[8]; // B-spline weights
  scalar_t  gx[8]; // B-spline derivatives
  scalar_t  hx[8]; // B-spline 2nd derivatives
  offset_t  ix[8]; // Warped indices
  uint8_t   sx[8]; // Warped indices

  {
    scalar_t *owx = static_cast<scalar_t*>(wx),
             *ogx = static_cast<scalar_t*>(gx),
             *ohx = static_cast<scalar_t*>(hx);
    offset_t *oix = static_cast<offset_t*>(ix);
    uint8_t  *osx = static_cast<uint8_t *>(sx);
    for (offset_t bx = bx0; bx <= bx1; ++bx) {
      scalar_t dx = x - bx;
      *(owx++)  = interpolation::fastweight(interpolation0, dx);
      if (do_grad || do_sgrad)  *(ogx++) = interpolation::fastgrad(interpolation0, dx);
      if (do_grad && trgt_sK>1) *(ohx++) = interpolation::fasthess(interpolation0, dx);
      *(osx++)  = bound::sign(bound0, bx, src_X);
      *(oix++)  = bound::index(bound0, bx, src_X);
    }
    if (abs)
    {
        owx = static_cast<scalar_t*>(wx),
        ogx = static_cast<scalar_t*>(gx),
        ohx = static_cast<scalar_t*>(hx);
        for (offset_t bx = bx0; bx <= bx1; ++bx) {
<<<<<<< HEAD
          if (*owx < 0) *owx = -(*owx); ++owx;
          if (*ogx < 0) *ogx = -(*ogx); ++ogx;
          if (*ohx < 0) *ohx = -(*ohx); ++ohx;
=======
          if (*owx < 0) *owx = -(*owx);
          ++owx;
          if (*ogx < 0) *ogx = -(*ogx);
          ++ogx;
          if (*ohx < 0) *ohx = -(*ohx);
          ++ohx;
>>>>>>> 0f1981a2
        }
    }
  }

  // Convolve coefficients with basis functions
  scalar_t ogx;
  ogx = static_cast<scalar_t>(0);
  for (offset_t i = 0; i <= dbx; ++i) {
    offset_t oox = ix[i] * out_sX;
    offset_t osx = ix[i] * src_sX;
    uint8_t  sxx = sx[i];
    scalar_t wxx = wx[i];
    scalar_t gxx = gx[i];
    scalar_t hxx = hx[i];

    // ~~~~~~~~~~~~~~~~~~~~~~~~~~~~ Pull ~~~~~~~~~~~~~~~~~~~~~~~~~~~~~
    if (do_pull) {
      scalar_t * src_ptr_NC  = src_ptr_NC0;
      scalar_t * out_ptr_NCX = out_ptr_NCX0;
      for (offset_t c = 0; c < C; ++c, out_ptr_NCX += out_sC,
                                       src_ptr_NC  += src_sC)
        *out_ptr_NCX += bound::get(src_ptr_NC, osx, sxx) * wxx;
    }

    // ~~~~~~~~~~~~~~~~~~~~~~~~~~~~ SGrad ~~~~~~~~~~~~~~~~~~~~~~~~~~~~
    else if (do_sgrad) {
      scalar_t * src_ptr_NC  = src_ptr_NC0;
      scalar_t * out_ptr_NCX = out_ptr_NCX0;
      for (offset_t c = 0; c < C; ++c, out_ptr_NCX += out_sC,
                                       src_ptr_NC  += src_sC) {
        scalar_t src = bound::get(src_ptr_NC, osx, sxx);
        *out_ptr_NCX += src * gxx;
      }
    }

    // ~~~~~~~~~~~~~~~~~~~~~~~~~~~~ Push ~~~~~~~~~~~~~~~~~~~~~~~~~~~~~
    else if (do_push) {
      if (trgt_K == 0)
      {
        // Diff w.r.t. push/pull
        scalar_t * out_ptr_NC = out_ptr_NC0;
        for (offset_t c = 0; c < C; ++c, out_ptr_NC += out_sC)
          bound::add(out_ptr_NC, oox, wxx * target[c], sxx);
     }
     else
      {
        // Diff w.r.t. sgrad
        scalar_t * out_ptr_NC = out_ptr_NC0;
        for (offset_t c = 0; c < C; ++c, out_ptr_NC += out_sC) {
          scalar_t val = gxx * target[c];
          bound::add(out_ptr_NC, oox, val, sxx);
        }
     }
    }

    // ~~~~~~~~~~~~~~~~~~~~~~~~~~~~ Count ~~~~~~~~~~~~~~~~~~~~~~~~~~~~
    else if (do_count) {
      bound::add(out_ptr_NC0, oox, wxx, sxx);
    }

    // ~~~~~~~~~~~~~~~~~~~~~~~~~~~~ Grad ~~~~~~~~~~~~~~~~~~~~~~~~~~~~~
    if (do_grad) {
      if (trgt_K == 0)
      {
        // Diff w.r.t. pull/push
        scalar_t * src_ptr_NC = src_ptr_NC0;
        scalar_t dot = static_cast<scalar_t>(0);
        for (offset_t c = 0; c < C; ++c, src_ptr_NC += src_sC) {
          scalar_t src = bound::get(src_ptr_NC, osx, sxx);
          dot += (trgt_ptr ? src * target[c] : src);
          // trgt_ptr == 0 in the backward pass of 'count'
        }
        ogx += gxx * dot;
      }
      else
      {
        // Diff w.r.t. sgrad
        scalar_t * src_ptr_NC = src_ptr_NC0;
        scalar_t dot;
        dot = static_cast<scalar_t>(0);
        for (offset_t c = 0; c < C; ++c, src_ptr_NC += src_sC) {
          scalar_t src = bound::get(src_ptr_NC, osx, sxx);
          dot += src * target[c];
        }
        ogx += hxx * dot;
      }
    }

  } // x

  // ~~~~~~~~~~~~~~~~~~~~~~~~~~~~~~ Grad ~~~~~~~~~~~~~~~~~~~~~~~~~~~~~~~
  if (do_grad) {
    scalar_t * grad_ptr_NX = grad_ptr + n * grad_sN + w * grad_sX;
    (*grad_ptr_NX)         = ogx;
  }
}

// ~~~~~~~~~~~~~~~~~~~~~~~~~~~~~~~~~~~~~~~~~~~~~~~~~~~~~~~~~~~~~~~~~~~~~
//                     LINEAR INTERPOLATION 3D
// ~~~~~~~~~~~~~~~~~~~~~~~~~~~~~~~~~~~~~~~~~~~~~~~~~~~~~~~~~~~~~~~~~~~~~

template <typename scalar_t, typename offset_t> NI_DEVICE
void PushPullImpl<scalar_t,offset_t>::interpolate3d_trilinear(
  scalar_t x, scalar_t y, scalar_t z,
  offset_t w, offset_t h, offset_t d, offset_t n) const
{
  // Get corner pixel values from (x, y, z)
  offset_t ix0 = static_cast<offset_t>(std::floor(x));
  offset_t iy0 = static_cast<offset_t>(std::floor(y));
  offset_t iz0 = static_cast<offset_t>(std::floor(z));


  // Interpolation weights (inversely proportional to distance)
  scalar_t dx1 = x - ix0;
  scalar_t dy1 = y - iy0;
  scalar_t dz1 = z - iz0;
  scalar_t dx0 = 1. - dx1;
  scalar_t dy0 = 1. - dy1;
  scalar_t dz0 = 1. - dz1;
  scalar_t w000 = dx0 * dy0 * dz0;
  scalar_t w100 = dx1 * dy0 * dz0;
  scalar_t w010 = dx0 * dy1 * dz0;
  scalar_t w001 = dx0 * dy0 * dz1;
  scalar_t w110 = dx1 * dy1 * dz0;
  scalar_t w011 = dx0 * dy1 * dz1;
  scalar_t w101 = dx1 * dy0 * dz1;
  scalar_t w111 = dx1 * dy1 * dz1;

  // Sign (/!\ compute sign before warping indices)
  int8_t  sx1 = bound::sign(bound0, ix0+1, src_X);
  int8_t  sy1 = bound::sign(bound1, iy0+1, src_Y);
  int8_t  sz1 = bound::sign(bound2, iz0+1, src_Z);
  int8_t  sx0 = bound::sign(bound0, ix0,   src_X);
  int8_t  sy0 = bound::sign(bound1, iy0,   src_Y);
  int8_t  sz0 = bound::sign(bound2, iz0,   src_Z);
  int8_t  s000 = sx0 * sy0 * sz0;
  int8_t  s100 = sx1 * sy0 * sz0;
  int8_t  s010 = sx0 * sy1 * sz0;
  int8_t  s001 = sx0 * sy0 * sz1;
  int8_t  s110 = sx1 * sy1 * sz0;
  int8_t  s011 = sx0 * sy1 * sz1;
  int8_t  s101 = sx1 * sy0 * sz1;
  int8_t  s111 = sx1 * sy1 * sz1;

  // Warp indices
  offset_t ix1, iy1, iz1;
  ix1 = bound::index(bound0, ix0+1, src_X);
  iy1 = bound::index(bound1, iy0+1, src_Y);
  iz1 = bound::index(bound2, iz0+1, src_Z);
  ix0 = bound::index(bound0, ix0,   src_X);
  iy0 = bound::index(bound1, iy0,   src_Y);
  iz0 = bound::index(bound2, iz0,   src_Z);

  // Offsets into source volume
  offset_t o000, o100, o010, o001, o110, o011, o101, o111;

  if (do_pull || do_grad || do_sgrad) {
    o000 = ix0*src_sX + iy0*src_sY + iz0*src_sZ;
    o100 = ix1*src_sX + iy0*src_sY + iz0*src_sZ;
    o010 = ix0*src_sX + iy1*src_sY + iz0*src_sZ;
    o001 = ix0*src_sX + iy0*src_sY + iz1*src_sZ;
    o110 = ix1*src_sX + iy1*src_sY + iz0*src_sZ;
    o011 = ix0*src_sX + iy1*src_sY + iz1*src_sZ;
    o101 = ix1*src_sX + iy0*src_sY + iz1*src_sZ;
    o111 = ix1*src_sX + iy1*src_sY + iz1*src_sZ;
  }

  // ~~~~~~~~~~~~~~~~~~~~~~~~~~ Grid gradient ~~~~~~~~~~~~~~~~~~~~~~~~~~
  if (do_grad) {
    o000 = ix0*src_sX + iy0*src_sY + iz0*src_sZ;
    o100 = ix1*src_sX + iy0*src_sY + iz0*src_sZ;
    o010 = ix0*src_sX + iy1*src_sY + iz0*src_sZ;
    o001 = ix0*src_sX + iy0*src_sY + iz1*src_sZ;
    o110 = ix1*src_sX + iy1*src_sY + iz0*src_sZ;
    o011 = ix0*src_sX + iy1*src_sY + iz1*src_sZ;
    o101 = ix1*src_sX + iy0*src_sY + iz1*src_sZ;
    o111 = ix1*src_sX + iy1*src_sY + iz1*src_sZ;
    scalar_t gx = static_cast<scalar_t>(0);
    scalar_t gy = static_cast<scalar_t>(0);
    scalar_t gz = static_cast<scalar_t>(0);
    scalar_t *trgt_ptr_NCXYZ = trgt_ptr + n * trgt_sN + w * trgt_sX
                                        + h * trgt_sY + d * trgt_sZ;
    scalar_t *src_ptr_NC = src_ptr + n * src_sN;

    if (trgt_K == 0)
    {
      // backward w.r.t. push/pull
      for (offset_t c = 0; c < C; ++c, trgt_ptr_NCXYZ += trgt_sC, 
                                       src_ptr_NC     += src_sC) {
        scalar_t src;
        scalar_t trgt = trgt_ptr ? *trgt_ptr_NCXYZ : static_cast<scalar_t>(1);
        // ^ trgt_ptr == 0 during the backward pass of count
        src = bound::get(src_ptr_NC, o000, s000);
        if (trgt_ptr) src *= trgt;
        gx -=       dy0 * dz0 * src;
        gy -= dx0       * dz0 * src;
        gz -= dx0 * dy0       * src;
        src = bound::get(src_ptr_NC, o100, s100);
        if (trgt_ptr) src *= trgt;
        gx +=       dy0 * dz0 * src;
        gy -= dx1       * dz0 * src;
        gz -= dx1 * dy0       * src;
        src = bound::get(src_ptr_NC, o010, s010);
        if (trgt_ptr) src *= trgt;
        gx -=       dy1 * dz0 * src;
        gy += dx0       * dz0 * src;
        gz -= dx0 * dy1       * src;
        src = bound::get(src_ptr_NC, o110, s110);
        if (trgt_ptr) src *= trgt;
        gx +=       dy1 * dz0 * src;
        gy += dx1       * dz0 * src;
        gz -= dx1 * dy1       * src;
        src = bound::get(src_ptr_NC, o001, s001);
        if (trgt_ptr) src *= trgt;
        gx -=       dy0 * dz1 * src;
        gy -= dx0       * dz1 * src;
        gz += dx0 * dy0       * src;
        src = bound::get(src_ptr_NC, o101, s101);
        if (trgt_ptr) src *= trgt;
        gx +=       dy0 * dz1 * src;
        gy -= dx1       * dz1 * src;
        gz += dx1 * dy0       * src;
        src = bound::get(src_ptr_NC, o011, s011);
        if (trgt_ptr) src *= trgt;
        gx -=       dy1 * dz1 * src;
        gy += dx0       * dz1 * src;
        gz += dx0 * dy1       * src;
        src = bound::get(src_ptr_NC, o111, s111);
        if (trgt_ptr) src *= trgt;
        gx +=       dy1 * dz1 * src;
        gy += dx1       * dz1 * src;
        gz += dx1 * dy1       * src;
      }
    }
    else
    {
      // backward w.r.t. sgrad
      for (offset_t c = 0; c < C; ++c, trgt_ptr_NCXYZ += trgt_sC, 
                                       src_ptr_NC     += src_sC) {
        scalar_t src;
        scalar_t trgt0 = *trgt_ptr_NCXYZ,
                 trgt1 = trgt_ptr_NCXYZ[trgt_sK],
                 trgt2 = trgt_ptr_NCXYZ[trgt_sK*2];
        src = bound::get(src_ptr_NC, o000, s000);
        gx += ( dz0 * trgt1 + dy0 * trgt2) * src;
        gy += ( dz0 * trgt0 + dx0 * trgt2) * src;
        gz += ( dy0 * trgt0 + dx0 * trgt1) * src;
        src = bound::get(src_ptr_NC, o100, s100);
        gx += (-dz0 * trgt1 - dy0 * trgt2) * src;
        gy += (-dz0 * trgt0 + dx1 * trgt2) * src;
        gz += (-dy0 * trgt0 + dx1 * trgt1) * src;
        src = bound::get(src_ptr_NC, o010, s010);
        gx += (-dz0 * trgt1 + dy1 * trgt2) * src;
        gy += (-dz0 * trgt0 - dx0 * trgt2) * src;
        gz += ( dy1 * trgt0 - dx0 * trgt1) * src;
        src = bound::get(src_ptr_NC, o110, s110);
        gx += ( dz0 * trgt1 - dy1 * trgt2) * src;
        gy += ( dz0 * trgt0 - dx1 * trgt2) * src;
        gz += (-dy1 * trgt0 - dx1 * trgt1) * src;
        src = bound::get(src_ptr_NC, o001, s001);
        gx += ( dz1 * trgt1 - dy0 * trgt2) * src;
        gy += ( dz1 * trgt0 - dx0 * trgt2) * src;
        gz += (-dy0 * trgt0 - dx0 * trgt1) * src;
        src = bound::get(src_ptr_NC, o101, s101);
        gx += (-dz1 * trgt1 + dy0 * trgt2) * src;
        gy += (-dz1 * trgt0 - dx1 * trgt2) * src;
        gz += ( dy0 * trgt0 - dx1 * trgt1) * src;
        src = bound::get(src_ptr_NC, o011, s011);
        gx += (-dz1 * trgt1 - dy1 * trgt2) * src;
        gy += (-dz1 * trgt0 + dx0 * trgt2) * src;
        gz += (-dy1 * trgt0 + dx0 * trgt1) * src;
        src = bound::get(src_ptr_NC, o111, s111);
        gx += ( dz1 * trgt1 + dy1 * trgt2) * src;
        gy += ( dz1 * trgt0 + dx1 * trgt2) * src;
        gz += ( dy1 * trgt0 + dx1 * trgt1) * src;
      }
    }

    scalar_t * grad_ptr_NXYZ = grad_ptr + n * grad_sN + w * grad_sX
                                        + h * grad_sY + d * grad_sZ;
    (*grad_ptr_NXYZ)         = gx;
    grad_ptr_NXYZ[grad_sC]   = gy;
    grad_ptr_NXYZ[grad_sC*2] = gz;
  }
  // ~~~~~~~~~~~~~~~~~~~~~~~~~~~~~~ Pull ~~~~~~~~~~~~~~~~~~~~~~~~~~~~~~~
  if (do_pull) {
    o000 = ix0*src_sX + iy0*src_sY + iz0*src_sZ;
    o100 = ix1*src_sX + iy0*src_sY + iz0*src_sZ;
    o010 = ix0*src_sX + iy1*src_sY + iz0*src_sZ;
    o001 = ix0*src_sX + iy0*src_sY + iz1*src_sZ;
    o110 = ix1*src_sX + iy1*src_sY + iz0*src_sZ;
    o011 = ix0*src_sX + iy1*src_sY + iz1*src_sZ;
    o101 = ix1*src_sX + iy0*src_sY + iz1*src_sZ;
    o111 = ix1*src_sX + iy1*src_sY + iz1*src_sZ;
    scalar_t *out_ptr_NCXYZ = out_ptr + n * out_sN + w * out_sX
                                      + h * out_sY + d * out_sZ;
    scalar_t *src_ptr_NC    = src_ptr + n * src_sN;
    for (offset_t c = 0; c < C; ++c, out_ptr_NCXYZ += out_sC, 
                                     src_ptr_NC    += src_sC) {
      *out_ptr_NCXYZ = bound::get(src_ptr_NC, o000, s000) * w000
                     + bound::get(src_ptr_NC, o100, s100) * w100
                     + bound::get(src_ptr_NC, o010, s010) * w010
                     + bound::get(src_ptr_NC, o110, s110) * w110
                     + bound::get(src_ptr_NC, o001, s001) * w001
                     + bound::get(src_ptr_NC, o101, s101) * w101
                     + bound::get(src_ptr_NC, o011, s011) * w011
                     + bound::get(src_ptr_NC, o111, s111) * w111;
    }
  }
  // ~~~~~~~~~~~~~~~~~~~~~~~~~~~~~~ SGrad ~~~~~~~~~~~~~~~~~~~~~ ~~~~~~~~~
  else if (do_sgrad) {
    o000 = ix0*src_sX + iy0*src_sY + iz0*src_sZ;
    o100 = ix1*src_sX + iy0*src_sY + iz0*src_sZ;
    o010 = ix0*src_sX + iy1*src_sY + iz0*src_sZ;
    o001 = ix0*src_sX + iy0*src_sY + iz1*src_sZ;
    o110 = ix1*src_sX + iy1*src_sY + iz0*src_sZ;
    o011 = ix0*src_sX + iy1*src_sY + iz1*src_sZ;
    o101 = ix1*src_sX + iy0*src_sY + iz1*src_sZ;
    o111 = ix1*src_sX + iy1*src_sY + iz1*src_sZ;
    scalar_t *out_ptr_NCXYZ = out_ptr + n * out_sN + w * out_sX
                                      + h * out_sY + d * out_sZ;
    scalar_t *src_ptr_NC    = src_ptr + n * src_sN;

    for (offset_t c = 0; c < C; ++c, out_ptr_NCXYZ += out_sC, 
                                     src_ptr_NC    += src_sC) {
      scalar_t src000 = bound::get(src_ptr_NC, o000, s000);
      scalar_t src100 = bound::get(src_ptr_NC, o100, s100);
      scalar_t src010 = bound::get(src_ptr_NC, o010, s010);
      scalar_t src110 = bound::get(src_ptr_NC, o110, s110);
      scalar_t src001 = bound::get(src_ptr_NC, o001, s001);
      scalar_t src101 = bound::get(src_ptr_NC, o101, s101);
      scalar_t src011 = bound::get(src_ptr_NC, o011, s011);
      scalar_t src111 = bound::get(src_ptr_NC, o111, s111);
      if (abs)
      {
          *out_ptr_NCXYZ =             dy0 * dz0 * src000
                                     + dy0 * dz0 * src100
                                     + dy1 * dz0 * src010
                                     + dy1 * dz0 * src110
                                     + dy0 * dz1 * src001
                                     + dy0 * dz1 * src101
                                     + dy1 * dz1 * src011
                                     + dy1 * dz1 * src111;
          out_ptr_NCXYZ[out_sK] =      dx0 * dz0 * src000
                                     + dx1 * dz0 * src100
                                     + dx0 * dz0 * src010
                                     + dx1 * dz0 * src110
                                     + dx0 * dz1 * src001
                                     + dx1 * dz1 * src101
                                     + dx0 * dz1 * src011
                                     + dx1 * dz1 * src111;
          out_ptr_NCXYZ[out_sK*2] =    dx0 * dy0 * src000
                                     + dx1 * dy0 * src100
                                     + dx0 * dy1 * src010
                                     + dx1 * dy1 * src110
                                     + dx0 * dy0 * src001
                                     + dx1 * dy0 * src101
                                     + dx0 * dy1 * src011
                                     + dx1 * dy1 * src111;
      }
      else
      {
          *out_ptr_NCXYZ =           - dy0 * dz0 * src000
                                     + dy0 * dz0 * src100
                                     - dy1 * dz0 * src010
                                     + dy1 * dz0 * src110
                                     - dy0 * dz1 * src001
                                     + dy0 * dz1 * src101
                                     - dy1 * dz1 * src011
                                     + dy1 * dz1 * src111;
          out_ptr_NCXYZ[out_sK] =    - dx0 * dz0 * src000
                                     - dx1 * dz0 * src100
                                     + dx0 * dz0 * src010
                                     + dx1 * dz0 * src110
                                     - dx0 * dz1 * src001
                                     - dx1 * dz1 * src101
                                     + dx0 * dz1 * src011
                                     + dx1 * dz1 * src111;
          out_ptr_NCXYZ[out_sK*2] =  - dx0 * dy0 * src000
                                     - dx1 * dy0 * src100
                                     - dx0 * dy1 * src010
                                     - dx1 * dy1 * src110
                                     + dx0 * dy0 * src001
                                     + dx1 * dy0 * src101
                                     + dx0 * dy1 * src011
                                     + dx1 * dy1 * src111;
      }
    }
  }
  // ~~~~~~~~~~~~~~~~~~~~~~~~~~~~~~ Push ~~~~~~~~~~~~~~~~~~~~~~~~~~~~~~~
  else if (do_push) {
    // Offsets into 'push' volume
    o000 = ix0*out_sX + iy0*out_sY + iz0*out_sZ;
    o100 = ix1*out_sX + iy0*out_sY + iz0*out_sZ;
    o010 = ix0*out_sX + iy1*out_sY + iz0*out_sZ;
    o001 = ix0*out_sX + iy0*out_sY + iz1*out_sZ;
    o110 = ix1*out_sX + iy1*out_sY + iz0*out_sZ;
    o011 = ix0*out_sX + iy1*out_sY + iz1*out_sZ;
    o101 = ix1*out_sX + iy0*out_sY + iz1*out_sZ;
    o111 = ix1*out_sX + iy1*out_sY + iz1*out_sZ;
    scalar_t *trgt_ptr_NCXYZ = trgt_ptr + n * trgt_sN + w * trgt_sX
                                        + h * trgt_sY + d * trgt_sZ;
    scalar_t *out_ptr_NC = out_ptr + n * out_sN;
    if (trgt_K == 0)
    {
      // Diff w.r.t. push/pull
      for (offset_t c = 0; c < C; ++c, trgt_ptr_NCXYZ += trgt_sC,
                                       out_ptr_NC     += out_sC) {
        scalar_t trgt = *trgt_ptr_NCXYZ;
        bound::add(out_ptr_NC, o000, w000 * trgt, s000);
        bound::add(out_ptr_NC, o100, w100 * trgt, s100);
        bound::add(out_ptr_NC, o010, w010 * trgt, s010);
        bound::add(out_ptr_NC, o110, w110 * trgt, s110);
        bound::add(out_ptr_NC, o001, w001 * trgt, s001);
        bound::add(out_ptr_NC, o101, w101 * trgt, s101);
        bound::add(out_ptr_NC, o011, w011 * trgt, s011);
        bound::add(out_ptr_NC, o111, w111 * trgt, s111);
      }
     }
     else 
      {
        // Diff w.r.t. sgrad
        scalar_t val;
        for (offset_t c = 0; c < C; ++c, trgt_ptr_NCXYZ += trgt_sC,
                                         out_ptr_NC     += out_sC) {
          scalar_t trgt0 = *trgt_ptr_NCXYZ,
                   trgt1 = trgt_ptr_NCXYZ[trgt_sK],
                   trgt2 = trgt_ptr_NCXYZ[trgt_sK*2];
          val = - dy0 * dz0 * trgt0 - dx0 * dz0 * trgt1 - dx0 * dy0 * trgt2;
          bound::add(out_ptr_NC, o000, val, s000);
          val =   dy0 * dz0 * trgt0 - dx1 * dz0 * trgt1 - dx1 * dy0 * trgt2;
          bound::add(out_ptr_NC, o100, val, s100);
          val = - dy1 * dz0 * trgt0 + dx0 * dz0 * trgt1 - dx0 * dy1 * trgt2;
          bound::add(out_ptr_NC, o010, val, s010);
          val =   dy1 * dz0 * trgt0 + dx1 * dz0 * trgt1 - dx1 * dy1 * trgt2;
          bound::add(out_ptr_NC, o110, val, s110);
          val = - dy0 * dz1 * trgt0 - dx0 * dz1 * trgt1 + dx0 * dy0 * trgt2;
          bound::add(out_ptr_NC, o001, val, s001);
          val =   dy0 * dz1 * trgt0 - dx1 * dz1 * trgt1 + dx1 * dy0 * trgt2;
          bound::add(out_ptr_NC, o101, val, s101);
          val = - dy1 * dz1 * trgt0 + dx0 * dz1 * trgt1 + dx0 * dy1 * trgt2;
          bound::add(out_ptr_NC, o011, val, s011);
          val =   dy1 * dz1 * trgt0 + dx1 * dz1 * trgt1 + dx1 * dy1 * trgt2;
          bound::add(out_ptr_NC, o111, val, s111);
        }
     }
  }
  // ~~~~~~~~~~~~~~~~~~~~~~~~~~~~~~ Push ~~~~~~~~~~~~~~~~~~~~~~~~~~~~~~~
  else if (do_count) {
    // Offsets into 'push' volume
    o000 = ix0*out_sX + iy0*out_sY + iz0*out_sZ;
    o100 = ix1*out_sX + iy0*out_sY + iz0*out_sZ;
    o010 = ix0*out_sX + iy1*out_sY + iz0*out_sZ;
    o001 = ix0*out_sX + iy0*out_sY + iz1*out_sZ;
    o110 = ix1*out_sX + iy1*out_sY + iz0*out_sZ;
    o011 = ix0*out_sX + iy1*out_sY + iz1*out_sZ;
    o101 = ix1*out_sX + iy0*out_sY + iz1*out_sZ;
    o111 = ix1*out_sX + iy1*out_sY + iz1*out_sZ;

    scalar_t *out_ptr_N = out_ptr + n * out_sN;
    bound::add(out_ptr_N, o000, w000, s000);
    bound::add(out_ptr_N, o100, w100, s100);
    bound::add(out_ptr_N, o010, w010, s010);
    bound::add(out_ptr_N, o110, w110, s110);
    bound::add(out_ptr_N, o001, w001, s001);
    bound::add(out_ptr_N, o101, w101, s101);
    bound::add(out_ptr_N, o011, w011, s011);
    bound::add(out_ptr_N, o111, w111, s111);
  }
}

// ~~~~~~~~~~~~~~~~~~~~~~~~~~~~~~~~~~~~~~~~~~~~~~~~~~~~~~~~~~~~~~~~~~~~~
//                     LINEAR INTERPOLATION 2D
// ~~~~~~~~~~~~~~~~~~~~~~~~~~~~~~~~~~~~~~~~~~~~~~~~~~~~~~~~~~~~~~~~~~~~~

template <typename scalar_t, typename offset_t> NI_DEVICE
void PushPullImpl<scalar_t,offset_t>::interpolate2d_bilinear(
  scalar_t x, scalar_t y,
  offset_t w, offset_t h, offset_t n) const
{
  // Get corner pixel values from (x, y, z)
  offset_t ix0 = static_cast<offset_t>(std::floor(x));
  offset_t iy0 = static_cast<offset_t>(std::floor(y));

  // Interpolation weights (inversely proportional to distance)
  scalar_t dx1 = x - ix0;
  scalar_t dy1 = y - iy0;
  scalar_t dx0 = 1. - dx1;
  scalar_t dy0 = 1. - dy1;
  scalar_t w00 = dx0 * dy0;
  scalar_t w10 = dx1 * dy0;
  scalar_t w01 = dx0 * dy1;
  scalar_t w11 = dx1 * dy1;

  // Sign (/!\ compute sign before warping indices)
  int8_t  sx1 = bound::sign(bound0, ix0+1, src_X);
  int8_t  sy1 = bound::sign(bound1, iy0+1, src_Y);
  int8_t  sx0 = bound::sign(bound0, ix0,   src_X);
  int8_t  sy0 = bound::sign(bound1, iy0,   src_Y);
  int8_t  s00 = sx0 * sy0;
  int8_t  s10 = sx1 * sy0;
  int8_t  s01 = sx0 * sy1;
  int8_t  s11 = sx1 * sy1;

  // Warp indices
  offset_t ix1, iy1;
  ix1 = bound::index(bound0, ix0+1, src_X);
  iy1 = bound::index(bound1, iy0+1, src_Y);
  ix0 = bound::index(bound0, ix0,   src_X);
  iy0 = bound::index(bound1, iy0,   src_Y);

  // Offsets into source volume
  offset_t o00, o10, o01, o11;
  if (do_pull || do_grad || do_sgrad) {
    o00 = ix0*src_sX + iy0*src_sY;
    o10 = ix1*src_sX + iy0*src_sY;
    o01 = ix0*src_sX + iy1*src_sY;
    o11 = ix1*src_sX + iy1*src_sY;
  }

  // ~~~~~~~~~~~~~~~~~~~~~~~~~~ Grid gradient ~~~~~~~~~~~~~~~~~~~~~~~~~~
  if (do_grad) {
    o00 = ix0*src_sX + iy0*src_sY;
    o10 = ix1*src_sX + iy0*src_sY;
    o01 = ix0*src_sX + iy1*src_sY;
    o11 = ix1*src_sX + iy1*src_sY;
    scalar_t gx = static_cast<scalar_t>(0);
    scalar_t gy = static_cast<scalar_t>(0);
    scalar_t *trgt_ptr_NCXY = trgt_ptr + n * trgt_sN  
                                       + w * trgt_sX
                                       + h * trgt_sY;
    scalar_t *src_ptr_NC = src_ptr + n * src_sN;

    if (trgt_K == 0)
    {
      // backward w.r.t. push/pull
      for (offset_t c = 0; c < C; ++c, trgt_ptr_NCXY += trgt_sC, 
                                       src_ptr_NC    += src_sC) {
        scalar_t src;
        scalar_t trgt = trgt_ptr ? *trgt_ptr_NCXY : static_cast<scalar_t>(1);
        // ^ trgt_ptr == 0 during the backward pass of count
        src = bound::get(src_ptr_NC, o00, s00);
        if (trgt_ptr) src *= trgt;
        gx -=       dy0 * src;
        gy -= dx0       * src;
        src = bound::get(src_ptr_NC, o10, s10);
        if (trgt_ptr) src *= trgt;
        gx +=       dy0 * src;
        gy -= dx1       * src;
        src = bound::get(src_ptr_NC, o01, s01);
        if (trgt_ptr) src *= trgt;
        gx -=       dy1 * src;
        gy += dx0       * src;
        src = bound::get(src_ptr_NC, o11, s11);
        if (trgt_ptr) src *= trgt;
        gx +=       dy1 * src;
        gy += dx1       * src;
      }
    }
    else
    {
      // backward w.r.t. sgrad
      for (offset_t c = 0; c < C; ++c, trgt_ptr_NCXY += trgt_sC, 
                                       src_ptr_NC    += src_sC) {
        scalar_t src;
        scalar_t trgt0 = *trgt_ptr_NCXY,
                 trgt1 = trgt_ptr_NCXY[trgt_sK];
        src = bound::get(src_ptr_NC, o00, s00);
        gx += trgt1 * src;
        gy += trgt0 * src;
        src = bound::get(src_ptr_NC, o10, s10);
        gx -= trgt1 * src;
        gy -= trgt0 * src;
        src = bound::get(src_ptr_NC, o01, s01);
        gx -= trgt1 * src;
        gy -= trgt0 * src;
        src = bound::get(src_ptr_NC, o11, s11);
        gx += trgt1 * src;
        gy += trgt0 * src;
      }
    }

    scalar_t * grad_ptr_NXY = grad_ptr + n * grad_sN
                                       + w * grad_sX
                                       + h * grad_sY;
    (*grad_ptr_NXY)         = gx;
    grad_ptr_NXY[grad_sC]   = gy;
  }
  // ~~~~~~~~~~~~~~~~~~~~~~~~~~~~~~ Pull ~~~~~~~~~~~~~~~~~~~~~~~~~~~~~~~
  if (do_pull) {
    o00 = ix0*src_sX + iy0*src_sY;
    o10 = ix1*src_sX + iy0*src_sY;
    o01 = ix0*src_sX + iy1*src_sY;
    o11 = ix1*src_sX + iy1*src_sY;
    scalar_t *out_ptr_NCXY = out_ptr + n * out_sN
                                     + w * out_sX
                                     + h * out_sY;
    scalar_t *src_ptr_NC   = src_ptr + n * src_sN;
    for (offset_t c = 0; c < C; ++c, out_ptr_NCXY += out_sC, 
                                     src_ptr_NC   += src_sC) {
      *out_ptr_NCXY = bound::get(src_ptr_NC, o00, s00) * w00
                    + bound::get(src_ptr_NC, o10, s10) * w10
                    + bound::get(src_ptr_NC, o01, s01) * w01
                    + bound::get(src_ptr_NC, o11, s11) * w11;
    }
  }
  // ~~~~~~~~~~~~~~~~~~~~~~~~~~~~~~ SGrad ~~~~~~~~~~~~~~~~~~~~~~~~~~~~~~
  else if (do_sgrad) {
    o00 = ix0*src_sX + iy0*src_sY;
    o10 = ix1*src_sX + iy0*src_sY;
    o01 = ix0*src_sX + iy1*src_sY;
    o11 = ix1*src_sX + iy1*src_sY;
    scalar_t *out_ptr_NCXY = out_ptr + n * out_sN
                                     + w * out_sX
                                     + h * out_sY;
    scalar_t *src_ptr_NC   = src_ptr + n * src_sN;

    for (offset_t c = 0; c < C; ++c, out_ptr_NCXY += out_sC, 
                                     src_ptr_NC   += src_sC) {
      scalar_t src00 = bound::get(src_ptr_NC, o00, s00);
      scalar_t src10 = bound::get(src_ptr_NC, o10, s10);
      scalar_t src01 = bound::get(src_ptr_NC, o01, s01);
      scalar_t src11 = bound::get(src_ptr_NC, o11, s11);
      if (abs)
      {
          *out_ptr_NCXY =             dy0 * src00
                                    + dy0 * src10
                                    + dy1 * src01
                                    + dy1 * src11;
          out_ptr_NCXY[out_sK] =      dx0 * src00
                                    + dx1 * src10
                                    + dx0 * src01
                                    + dx1 * src11;
      }
      else
      {
          *out_ptr_NCXY =           - dy0 * src00
                                    + dy0 * src10
                                    - dy1 * src01
                                    + dy1 * src11;
          out_ptr_NCXY[out_sK] =    - dx0 * src00
                                    - dx1 * src10
                                    + dx0 * src01
                                    + dx1 * src11;
      }
    }
  }
  // ~~~~~~~~~~~~~~~~~~~~~~~~~~~~~~ Push ~~~~~~~~~~~~~~~~~~~~~~~~~~~~~~~
  else if (do_push) {
    // Offsets into 'push' volume
    o00 = ix0*out_sX + iy0*out_sY;
    o10 = ix1*out_sX + iy0*out_sY;
    o01 = ix0*out_sX + iy1*out_sY;
    o11 = ix1*out_sX + iy1*out_sY;
    scalar_t *trgt_ptr_NCXY = trgt_ptr + n * trgt_sN
                                       + w * trgt_sX
                                       + h * trgt_sY;
    scalar_t *out_ptr_NC = out_ptr + n * out_sN;
    if (trgt_K == 0)
    {
      // Diff w.r.t. push/pull
      for (offset_t c = 0; c < C; ++c, trgt_ptr_NCXY += trgt_sC,
                                       out_ptr_NC    += out_sC) {
        scalar_t trgt = *trgt_ptr_NCXY;
        bound::add(out_ptr_NC, o00, w00 * trgt, s00);
        bound::add(out_ptr_NC, o10, w10 * trgt, s10);
        bound::add(out_ptr_NC, o01, w01 * trgt, s01);
        bound::add(out_ptr_NC, o11, w11 * trgt, s11);
      }
     }
     else 
      {
        // Diff w.r.t. sgrad
        scalar_t val;
        for (offset_t c = 0; c < C; ++c, trgt_ptr_NCXY += trgt_sC,
                                         out_ptr_NC    += out_sC) {
          scalar_t trgt0 = *trgt_ptr_NCXY,
                   trgt1 = trgt_ptr_NCXY[trgt_sK];
          val = - dy0 * trgt0 - dx0 * trgt1;
          bound::add(out_ptr_NC, o00, val, s00);
          val =   dy0 * trgt0 - dx1 * trgt1;
          bound::add(out_ptr_NC, o10, val, s10);
          val = - dy1 * trgt0 + dx0 * trgt1;
          bound::add(out_ptr_NC, o01, val, s01);
          val =   dy1 * trgt0 + dx1 * trgt1;
          bound::add(out_ptr_NC, o11, val, s11);
        }
     }
  }
  // ~~~~~~~~~~~~~~~~~~~~~~~~~~~~~~ Push ~~~~~~~~~~~~~~~~~~~~~~~~~~~~~~~
  else if (do_count) {
    // Offsets into 'push' volume
    o00 = ix0*out_sX + iy0*out_sY;
    o10 = ix1*out_sX + iy0*out_sY;
    o01 = ix0*out_sX + iy1*out_sY;
    o11 = ix1*out_sX + iy1*out_sY;

    scalar_t *out_ptr_N = out_ptr + n * out_sN;
    bound::add(out_ptr_N, o00, w00, s00);
    bound::add(out_ptr_N, o10, w10, s10);
    bound::add(out_ptr_N, o01, w01, s01);
    bound::add(out_ptr_N, o11, w11, s11);
  }
}

// ~~~~~~~~~~~~~~~~~~~~~~~~~~~~~~~~~~~~~~~~~~~~~~~~~~~~~~~~~~~~~~~~~~~~~
//                     LINEAR INTERPOLATION 1D
// ~~~~~~~~~~~~~~~~~~~~~~~~~~~~~~~~~~~~~~~~~~~~~~~~~~~~~~~~~~~~~~~~~~~~~

template <typename scalar_t, typename offset_t> NI_DEVICE
void PushPullImpl<scalar_t,offset_t>::interpolate1d_linear(
  scalar_t x, offset_t w, offset_t n) const
{
  // Get corner pixel values from (x)
  offset_t ix0 = static_cast<offset_t>(std::floor(x));

  // Interpolation weights (inversely proportional to distance)
  scalar_t w1 = x - ix0;
  scalar_t w0 = 1. - w1;

  // Sign (/!\ compute sign before warping indices)
  int8_t  s1 = bound::sign(bound0, ix0+1, src_X);
  int8_t  s0 = bound::sign(bound0, ix0,   src_X);

  // Warp indices
  offset_t ix1;
  ix1 = bound::index(bound0, ix0+1, src_X);
  ix0 = bound::index(bound0, ix0,   src_X);

  // Offsets into source volume
  offset_t o0, o1;
  if (do_pull || do_grad || do_sgrad) {
    o0 = ix0*src_sX;
    o1 = ix1*src_sX;
  }

  // ~~~~~~~~~~~~~~~~~~~~~~~~~~ Grid gradient ~~~~~~~~~~~~~~~~~~~~~~~~~~
  if (do_grad) {

    if (trgt_K == 0)
    {
      // backward w.r.t. push/pull

      o0 = ix0*src_sX;
      o1 = ix1*src_sX;
      scalar_t gx = static_cast<scalar_t>(0);
      scalar_t *trgt_ptr_NCX = trgt_ptr + n * trgt_sN + w * trgt_sX;
      scalar_t *src_ptr_NC   = src_ptr + n * src_sN;

      for (offset_t c = 0; c < C; ++c, trgt_ptr_NCX += trgt_sC,
                                       src_ptr_NC   += src_sC) {
        scalar_t src;
        scalar_t trgt = trgt_ptr ? *trgt_ptr_NCX : static_cast<scalar_t>(1);
        // ^ trgt_ptr == 0 during the backward pass of count
        src = bound::get(src_ptr_NC, o0, s0);
        if (trgt_ptr) src *= trgt;
        gx -= src;
        src = bound::get(src_ptr_NC, o1, s1);
        if (trgt_ptr) src *= trgt;
        gx += src;
      }

      scalar_t * grad_ptr_NX = grad_ptr + n * grad_sN + w * grad_sX;
      (*grad_ptr_NX)         = gx;
    }
    else
    {
      // backward w.r.t. sgrad
      // -> zero (make sure this is done at initialization)
    }
  }
  // ~~~~~~~~~~~~~~~~~~~~~~~~~~~~~~ Pull ~~~~~~~~~~~~~~~~~~~~~~~~~~~~~~~
  if (do_pull) {
    o0 = ix0*src_sX;
    o1 = ix1*src_sX;
    scalar_t *out_ptr_NCX = out_ptr + n * out_sN + w * out_sX;
    scalar_t *src_ptr_NC   = src_ptr + n * src_sN;
    for (offset_t c = 0; c < C; ++c, out_ptr_NCX += out_sC,
                                     src_ptr_NC  += src_sC) {
      *out_ptr_NCX = bound::get(src_ptr_NC, o0, s0) * w0
                   + bound::get(src_ptr_NC, o1, s1) * w1;
    }
  }
  // ~~~~~~~~~~~~~~~~~~~~~~~~~~~~~~ SGrad ~~~~~~~~~~~~~~~~~~~~~~~~~~~~~~
  else if (do_sgrad) {
    o0 = ix0*src_sX;
    o1 = ix1*src_sX;
    scalar_t *out_ptr_NCX = out_ptr + n * out_sN + w * out_sX;
    scalar_t *src_ptr_NC   = src_ptr + n * src_sN;

    for (offset_t c = 0; c < C; ++c, out_ptr_NCX += out_sC,
                                     src_ptr_NC  += src_sC) {
      if (abs)
          *out_ptr_NCX  = bound::get(src_ptr_NC, o1, s1)
                        + bound::get(src_ptr_NC, o0, s0);
      else
          *out_ptr_NCX  = bound::get(src_ptr_NC, o1, s1)
                        - bound::get(src_ptr_NC, o0, s0);
    }
  }
  // ~~~~~~~~~~~~~~~~~~~~~~~~~~~~~~ Push ~~~~~~~~~~~~~~~~~~~~~~~~~~~~~~~
  else if (do_push) {
    // Offsets into 'push' volume
    o0 = ix0*out_sX;
    o1 = ix1*out_sX;
    scalar_t *trgt_ptr_NCX = trgt_ptr + n * trgt_sN + w * trgt_sX;
    scalar_t *out_ptr_NC   = out_ptr + n * out_sN;
    if (trgt_K == 0)
    {
      // Diff w.r.t. push/pull
      for (offset_t c = 0; c < C; ++c, trgt_ptr_NCX += trgt_sC,
                                       out_ptr_NC   += out_sC) {
        scalar_t trgt = *trgt_ptr_NCX;
        bound::add(out_ptr_NC, o0, w0 * trgt, s0);
        bound::add(out_ptr_NC, o1, w1 * trgt, s1);
      }
     }
     else
      {
        // Diff w.r.t. sgrad
        for (offset_t c = 0; c < C; ++c, trgt_ptr_NCX += trgt_sC,
                                         out_ptr_NC   += out_sC) {
          scalar_t trgt0 = *trgt_ptr_NCX;
          bound::add(out_ptr_NC, o0, -trgt0, s0);
          bound::add(out_ptr_NC, o1,  trgt0, s1);
        }
     }
  }
  // ~~~~~~~~~~~~~~~~~~~~~~~~~~~~~~ Push ~~~~~~~~~~~~~~~~~~~~~~~~~~~~~~~
  else if (do_count) {
    // Offsets into 'push' volume
    o0 = ix0*out_sX;
    o1 = ix1*out_sX;

    scalar_t *out_ptr_N = out_ptr + n * out_sN;
    bound::add(out_ptr_N, o0, w0, s0);
    bound::add(out_ptr_N, o1, w1, s1);
  }
}

// ~~~~~~~~~~~~~~~~~~~~~~~~~~~~~~~~~~~~~~~~~~~~~~~~~~~~~~~~~~~~~~~~~~~~~
//                  NEAREST NEIGHBOR INTERPOLATION 3D
// ~~~~~~~~~~~~~~~~~~~~~~~~~~~~~~~~~~~~~~~~~~~~~~~~~~~~~~~~~~~~~~~~~~~~~

template <typename scalar_t, typename offset_t> NI_DEVICE
void PushPullImpl<scalar_t,offset_t>::interpolate3d_nearest(
  scalar_t x, scalar_t y, scalar_t z,
  offset_t w, offset_t h, offset_t d, offset_t n) const
{
  offset_t ix = static_cast<offset_t>(std::round(x));
  offset_t iy = static_cast<offset_t>(std::round(y));
  offset_t iz = static_cast<offset_t>(std::round(z));

  // Boundary condition (/!\ compute sign before warping indices)
  int8_t    sx = bound::sign(bound0, ix, src_X);
  int8_t    sy = bound::sign(bound1, iy, src_Y);
  int8_t    sz = bound::sign(bound2, iz, src_Z);
            ix = bound::index(bound0, ix,src_X);
            iy = bound::index(bound1, iy,src_Y);
            iz = bound::index(bound2, iz,src_Z);

  // Sign
  int8_t s = sz * sy * sx;

  if (do_pull) {
    offset_t  o = iz*src_sZ + iy*src_sY + ix*src_sX;
    scalar_t *out_ptr_NCXYZ = out_ptr + n * out_sN + w * out_sX
                                      + h * out_sY + d * out_sZ;
    scalar_t *src_ptr_NC = src_ptr + n * src_sN;
    for (offset_t c = 0; c < C; ++c, out_ptr_NCXYZ += out_sC, 
                                     src_ptr_NC     += src_sC)
      *out_ptr_NCXYZ = bound::get(src_ptr_NC, o, s);
  }
  else if (do_push && trgt_K  == 0) {
    offset_t  o = iz*out_sZ + iy*out_sY + ix*out_sX;
    scalar_t *trgt_ptr_NCXYZ = trgt_ptr + n * trgt_sN + w * trgt_sX
                                        + h * trgt_sY + d * trgt_sZ;
    scalar_t *out_ptr_NC    = out_ptr + n * out_sN;
    for (offset_t c = 0; c < C; ++c, trgt_ptr_NCXYZ += trgt_sC, 
                                    out_ptr_NC    += out_sC)
      bound::add(out_ptr_NC, o, *trgt_ptr_NCXYZ, s);
  }
  else if (do_count) {
    offset_t  o = iz*out_sZ + iy*out_sY + ix*out_sX;
    scalar_t *out_ptr_NC    = out_ptr + n * out_sN;
    for (offset_t c = 0; c < C; ++c, out_ptr_NC    += out_sC)
      bound::add(out_ptr_NC, o, static_cast<scalar_t>(1), s);
  }
}

// ~~~~~~~~~~~~~~~~~~~~~~~~~~~~~~~~~~~~~~~~~~~~~~~~~~~~~~~~~~~~~~~~~~~~~
//                  NEAREST NEIGHBOR INTERPOLATION 2D
// ~~~~~~~~~~~~~~~~~~~~~~~~~~~~~~~~~~~~~~~~~~~~~~~~~~~~~~~~~~~~~~~~~~~~~

template <typename scalar_t, typename offset_t> NI_DEVICE
void PushPullImpl<scalar_t,offset_t>::interpolate2d_nearest(
  scalar_t x, scalar_t y,
  offset_t w, offset_t h, offset_t n) const
{
  offset_t ix = static_cast<offset_t>(std::round(x));
  offset_t iy = static_cast<offset_t>(std::round(y));

  // Boundary condition (/!\ compute sign before warping indices)
  int8_t    sx = bound::sign(bound0, ix,  src_X);
  int8_t    sy = bound::sign(bound1, iy,  src_Y);
            ix = bound::index(bound0, ix, src_X);
            iy = bound::index(bound1, iy, src_Y);

  // Sign
  int8_t s = sy * sx;

  if (do_pull) {
    offset_t  o = iy*src_sY + ix*src_sX;
    scalar_t *out_ptr_NCXY = out_ptr + n * out_sN 
                                     + w * out_sX
                                     + h * out_sY;
    scalar_t *src_ptr_NC = src_ptr + n * src_sN;
    for (offset_t c = 0; c < C; ++c, out_ptr_NCXY += out_sC, 
                                    src_ptr_NC    += src_sC)
      *out_ptr_NCXY = bound::get(src_ptr_NC, o, s);
  }
  else if (do_push && trgt_K  == 0) {
    offset_t  o = iy*out_sY + ix*out_sX;
    scalar_t *trgt_ptr_NCXY = trgt_ptr + n * trgt_sN 
                                       + w * trgt_sX
                                       + h * trgt_sY;
    scalar_t *out_ptr_NC    = out_ptr + n * out_sN;
    for (offset_t c = 0; c < C; ++c, trgt_ptr_NCXY += trgt_sC, 
                                     out_ptr_NC    += out_sC)
      bound::add(out_ptr_NC, o, *trgt_ptr_NCXY, s);
  }
  else if (do_count) {
    offset_t  o = iy*out_sY + ix*out_sX;
    scalar_t *out_ptr_NC    = out_ptr + n * out_sN;
    for (offset_t c = 0; c < C; ++c, out_ptr_NC    += out_sC)
      bound::add(out_ptr_NC, o, static_cast<scalar_t>(1), s);
  }
}

// ~~~~~~~~~~~~~~~~~~~~~~~~~~~~~~~~~~~~~~~~~~~~~~~~~~~~~~~~~~~~~~~~~~~~~
//                  NEAREST NEIGHBOR INTERPOLATION 1D
// ~~~~~~~~~~~~~~~~~~~~~~~~~~~~~~~~~~~~~~~~~~~~~~~~~~~~~~~~~~~~~~~~~~~~~

template <typename scalar_t, typename offset_t> NI_DEVICE
void PushPullImpl<scalar_t,offset_t>::interpolate1d_nearest(
  scalar_t x, offset_t w, offset_t n) const
{
  offset_t i = static_cast<offset_t>(std::round(x));

  // Boundary condition (/!\ compute sign before warping indices)
  int8_t    s = bound::sign(bound0, i, src_X);
            i = bound::index(bound0, i, src_X);

  if (do_pull) {
    offset_t  o = i*src_sX;
    scalar_t *out_ptr_NCX = out_ptr + n * out_sN + w * out_sX;
    scalar_t *src_ptr_NC = src_ptr + n * src_sN;
    for (offset_t c = 0; c < C; ++c, out_ptr_NCX += out_sC,
                                     src_ptr_NC  += src_sC)
      *out_ptr_NCX = bound::get(src_ptr_NC, o, s);
  }
  else if (do_push && trgt_K  == 0) {
    offset_t  o = i*out_sX;
    scalar_t *trgt_ptr_NCX = trgt_ptr + n * trgt_sN + w * trgt_sX;
    scalar_t *out_ptr_NC   = out_ptr  + n * out_sN;
    for (offset_t c = 0; c < C; ++c, trgt_ptr_NCX += trgt_sC,
                                     out_ptr_NC   += out_sC)
      bound::add(out_ptr_NC, o, *trgt_ptr_NCX, s);
  }
  else if (do_count) {
    offset_t  o = i*out_sX;
    scalar_t *out_ptr_NC    = out_ptr + n * out_sN;
    for (offset_t c = 0; c < C; ++c, out_ptr_NC    += out_sC)
      bound::add(out_ptr_NC, o, static_cast<scalar_t>(1), s);
  }
}

// ~~~~~~~~~~~~~~~~~~~~~~~~~~~~~~~~~~~~~~~~~~~~~~~~~~~~~~~~~~~~~~~~~~~~~
//            LINEAR INTERPOLATION 3D + SLIDING BOUNDARY
// ~~~~~~~~~~~~~~~~~~~~~~~~~~~~~~~~~~~~~~~~~~~~~~~~~~~~~~~~~~~~~~~~~~~~~
// TODO


// ~~~~~~~~~~~~~~~~~~~~~~~~~~~~~~~~~~~~~~~~~~~~~~~~~~~~~~~~~~~~~~~~~~~~~
//                  CUDA KERNEL (MUST BE OUT OF CLASS)
// ~~~~~~~~~~~~~~~~~~~~~~~~~~~~~~~~~~~~~~~~~~~~~~~~~~~~~~~~~~~~~~~~~~~~~

#ifdef __CUDACC__
// CUDA Kernel
template <typename scalar_t, typename offset_t>
C10_LAUNCH_BOUNDS_1(1024)
__global__ void pushpull_kernel(PushPullImpl<scalar_t,offset_t> f) {
  f.loop(threadIdx.x, blockIdx.x, blockDim.x, gridDim.x);
}
#endif

} // namespace

// ~~~~~~~~~~~~~~~~~~~~~~~~~~~~~~~~~~~~~~~~~~~~~~~~~~~~~~~~~~~~~~~~~~~~~
//                    FUNCTIONAL FORM WITH DISPATCH
// ~~~~~~~~~~~~~~~~~~~~~~~~~~~~~~~~~~~~~~~~~~~~~~~~~~~~~~~~~~~~~~~~~~~~~

#define PUSHPULL_INSTANTIATE3(BoundType0, InterpolationType0, SourceType0) \
  template std::deque<Tensor> pushpull( \
    const SourceType0 &, const Tensor&, const Tensor&, \
    BoundType0, InterpolationType0, int, bool, bool, bool, bool, bool, bool); \
  template std::deque<Tensor> pushpull( \
    const SourceType0&, const Tensor&, \
    BoundType0, InterpolationType0, int, bool, bool, bool, bool, bool, bool)
#define PUSHPULL_INSTANTIATE2(BoundType0, InterpolationType0) \
  PUSHPULL_INSTANTIATE3(BoundType0, InterpolationType0, IntArrayRef); \
  PUSHPULL_INSTANTIATE3(BoundType0, InterpolationType0, Tensor)
#define PUSHPULL_INSTANTIATE1(BoundType0) \
  PUSHPULL_INSTANTIATE2(BoundType0, InterpolationType); \
  PUSHPULL_INSTANTIATE2(BoundType0, InterpolationVectorRef)
#define PUSHPULL_INSTANTIATE \
  PUSHPULL_INSTANTIATE1(BoundType); \
  PUSHPULL_INSTANTIATE1(BoundVectorRef)

#ifdef __CUDACC__

// ~~~ CUDA ~~~~~~~~~~~~~~~~~~~~~~~~~~~~~~~~~~~~~~~~~~~~~~~~~~~~~~~~~~~~

// Two arguments (source, grid)
// > `bound` and `interpolation` can be single arguments or vectors.
template <typename BoundType, typename InterpolationType, typename SourceType> 
NI_HOST
std::deque<Tensor> pushpull(
  const SourceType& source, const Tensor& grid, 
  BoundType bound, InterpolationType interpolation, int extrapolate,
  bool do_pull, bool do_push, bool do_count, bool do_grad, bool do_sgrad, bool abs)
{
  PushPullAllocator info(grid.dim()-2, bound, interpolation, extrapolate,
                         do_pull, do_push, do_count, do_grad, do_sgrad, abs);
  info.ioset(source, grid);

  return AT_DISPATCH_FLOATING_TYPES_AND_HALF(grid.scalar_type(), "pushpull", [&] {
    if (info.canUse32BitIndexMath())
    {
      PushPullImpl<scalar_t, int32_t> algo(info);
      pushpull_kernel<<<GET_BLOCKS(algo.voxcount()), CUDA_NUM_THREADS, 0,
                        at::cuda::getCurrentCUDAStream()>>>(algo);
      return algo.output;
    }
    else
    {
      PushPullImpl<scalar_t, int64_t> algo(info);
      pushpull_kernel<<<GET_BLOCKS(algo.voxcount()), CUDA_NUM_THREADS, 0,
                        at::cuda::getCurrentCUDAStream()>>>(algo);
      return algo.output;
    }
  });
}

// Three arguments (source, grid, target)
// > `bound` and `interpolation` can be single arguments or vectors.
// > `source` can be a tensor or a vector of dimensions.
template <typename BoundType, typename InterpolationType, typename SourceType> 
NI_HOST
std::deque<Tensor> pushpull(
  const SourceType & source, const Tensor& grid, const Tensor& target, 
  BoundType bound, InterpolationType interpolation, int extrapolate,
  bool do_pull, bool do_push, bool do_count, bool do_grad, bool do_sgrad, bool abs)
{
  PushPullAllocator info(grid.dim()-2, bound, interpolation, extrapolate,
                         do_pull, do_push, do_count, do_grad, do_sgrad, abs);
  info.ioset(source, grid, target);

  return AT_DISPATCH_FLOATING_TYPES_AND_HALF(grid.scalar_type(), "pushpull", [&] {
    if (info.canUse32BitIndexMath())
    {
      PushPullImpl<scalar_t, int32_t> algo(info);
      pushpull_kernel<<<GET_BLOCKS(algo.voxcount()), CUDA_NUM_THREADS, 0,
                        at::cuda::getCurrentCUDAStream()>>>(algo);
      return algo.output;
    }
    else
    {
      PushPullImpl<scalar_t, int64_t> algo(info);
      pushpull_kernel<<<GET_BLOCKS(algo.voxcount()), CUDA_NUM_THREADS, 0,
                        at::cuda::getCurrentCUDAStream()>>>(algo);
      return algo.output;
    }
  });
}

#else

// ~~~ CPU ~~~~~~~~~~~~~~~~~~~~~~~~~~~~~~~~~~~~~~~~~~~~~~~~~~~~~~~~~~~~~

// Two arguments (source, grid)
// > `bound` and `interpolation` can be single arguments or vectors.
template <typename BoundType, typename InterpolationType, typename SourceType>
NI_HOST
std::deque<Tensor> pushpull(
  const SourceType& source, const Tensor& grid, 
  BoundType bound, InterpolationType interpolation, int extrapolate,
  bool do_pull, bool do_push, bool do_count, bool do_grad, bool do_sgrad, bool abs)
{
  PushPullAllocator info(grid.dim()-2, bound, interpolation, extrapolate,
                         do_pull, do_push, do_count, do_grad, do_sgrad, abs);
  info.ioset(source, grid);

  return AT_DISPATCH_FLOATING_TYPES(grid.scalar_type(), "pushpull", [&] {
    PushPullImpl<scalar_t, int64_t> algo(info);
    algo.loop();
    return algo.output;
  });
}

// Three arguments (source, grid, target)
// > `bound` and `interpolation` can be single arguments or vectors.
// > `source` can be a tensor or a vector of dimensions.
template <typename BoundType, typename InterpolationType, typename SourceType>
NI_HOST
std::deque<Tensor> pushpull(
  const SourceType & source, const Tensor& grid, const Tensor& target, 
  BoundType bound, InterpolationType interpolation, int extrapolate,
  bool do_pull, bool do_push, bool do_count, bool do_grad, bool do_sgrad, bool abs)
{
  PushPullAllocator info(grid.dim()-2, bound, interpolation, extrapolate,
                         do_pull, do_push, do_count, do_grad, do_sgrad, abs);
  info.ioset(source, grid, target);

  return AT_DISPATCH_FLOATING_TYPES(grid.scalar_type(), "pushpull", [&] {
    PushPullImpl<scalar_t, int64_t> algo(info);
    algo.loop();
    return algo.output;
  });
}

#endif // __CUDACC__

PUSHPULL_INSTANTIATE;

} // namespace <device>

// ~~~ NOT IMPLEMENTED ~~~~~~~~~~~~~~~~~~~~~~~~~~~~~~~~~~~~~~~~~~~~~~~~~

namespace notimplemented {

template <typename BoundType, typename InterpolationType, typename SourceType>
NI_HOST
std::deque<Tensor> pushpull(
  const SourceType& source, const Tensor& grid, 
  BoundType bound, InterpolationType interpolation, int extrapolate,
  bool do_pull, bool do_push, bool do_count, bool do_grad, bool do_sgrad, bool abs)
{
  throw std::logic_error("Function not implemented for this device.");
}

template <typename BoundType, typename InterpolationType, typename SourceType>
NI_HOST
std::deque<Tensor> pushpull(
  const SourceType & source, const Tensor& grid, const Tensor& target, 
  BoundType bound, InterpolationType interpolation, int extrapolate,
  bool do_pull, bool do_push, bool do_count, bool do_grad, bool do_sgrad, bool abs)
{
  throw std::logic_error("Function not implemented for this device.");
}

PUSHPULL_INSTANTIATE;

} // namespace notimplemented

} // namespace ni<|MERGE_RESOLUTION|>--- conflicted
+++ resolved
@@ -1150,18 +1150,12 @@
         ogz = static_cast<scalar_t*>(gz),
         ohz = static_cast<scalar_t*>(hz);
         for (offset_t bz = bz0; bz <= bz1; ++bz) {
-<<<<<<< HEAD
-          if (*owz < 0) *owz = -(*owz); ++owz;
-          if (*ogz < 0) *ogz = -(*ogz); ++ogz;
-          if (*ohz < 0) *ohz = -(*ohz); ++ohz;
-=======
           if (*owz < 0) *owz = -(*owz);
           ++owz;
           if (*ogz < 0) *ogz = -(*ogz);
           ++ogz;
           if (*ohz < 0) *ohz = -(*ohz);
           ++ohz;
->>>>>>> 0f1981a2
         }
     }
   }
@@ -1185,18 +1179,12 @@
         ogy = static_cast<scalar_t*>(gy),
         ohy = static_cast<scalar_t*>(hy);
         for (offset_t by = by0; by <= by1; ++by) {
-<<<<<<< HEAD
-          if (*owy < 0) *owy = -(*owy); ++owy;
-          if (*ogy < 0) *ogy = -(*ogy); ++ogy;
-          if (*ohy < 0) *ohy = -(*ohy); ++ohy;
-=======
           if (*owy < 0) *owy = -(*owy);
           ++owy;
           if (*ogy < 0) *ogy = -(*ogy);
           ++ogy;
           if (*ohy < 0) *ohy = -(*ohy);
           ++ohy;
->>>>>>> 0f1981a2
         }
     }
   }
@@ -1220,18 +1208,12 @@
         ogx = static_cast<scalar_t*>(gx),
         ohx = static_cast<scalar_t*>(hx);
         for (offset_t bx = bx0; bx <= bx1; ++bx) {
-<<<<<<< HEAD
-          if (*owx < 0) *owx = -(*owx); ++owx;
-          if (*ogx < 0) *ogx = -(*ogx); ++ogx;
-          if (*ohx < 0) *ohx = -(*ohx); ++ohx;
-=======
           if (*owx < 0) *owx = -(*owx);
           ++owx;
           if (*ogx < 0) *ogx = -(*ogx);
           ++ogx;
           if (*ohx < 0) *ohx = -(*ohx);
           ++ohx;
->>>>>>> 0f1981a2
         }
     }
   }
@@ -1438,18 +1420,12 @@
         ogy = static_cast<scalar_t*>(gy),
         ohy = static_cast<scalar_t*>(hy);
         for (offset_t by = by0; by <= by1; ++by) {
-<<<<<<< HEAD
-          if (*owy < 0) *owy = -(*owy); ++owy;
-          if (*ogy < 0) *ogy = -(*ogy); ++ogy;
-          if (*ohy < 0) *ohy = -(*ohy); ++ohy;
-=======
           if (*owy < 0) *owy = -(*owy);
           ++owy;
           if (*ogy < 0) *ogy = -(*ogy);
           ++ogy;
           if (*ohy < 0) *ohy = -(*ohy);
           ++ohy;
->>>>>>> 0f1981a2
         }
     }
   }
@@ -1473,18 +1449,12 @@
         ogx = static_cast<scalar_t*>(gx),
         ohx = static_cast<scalar_t*>(hx);
         for (offset_t bx = bx0; bx <= bx1; ++bx) {
-<<<<<<< HEAD
-          if (*owx < 0) *owx = -(*owx); ++owx;
-          if (*ogx < 0) *ogx = -(*ogx); ++ogx;
-          if (*ohx < 0) *ohx = -(*ohx); ++ohx;
-=======
           if (*owx < 0) *owx = -(*owx);
           ++owx;
           if (*ogx < 0) *ogx = -(*ogx);
           ++ogx;
           if (*ohx < 0) *ohx = -(*ohx);
           ++ohx;
->>>>>>> 0f1981a2
         }
     }
   }
@@ -1665,18 +1635,12 @@
         ogx = static_cast<scalar_t*>(gx),
         ohx = static_cast<scalar_t*>(hx);
         for (offset_t bx = bx0; bx <= bx1; ++bx) {
-<<<<<<< HEAD
-          if (*owx < 0) *owx = -(*owx); ++owx;
-          if (*ogx < 0) *ogx = -(*ogx); ++ogx;
-          if (*ohx < 0) *ohx = -(*ohx); ++ohx;
-=======
           if (*owx < 0) *owx = -(*owx);
           ++owx;
           if (*ogx < 0) *ogx = -(*ogx);
           ++ogx;
           if (*ohx < 0) *ohx = -(*ohx);
           ++ohx;
->>>>>>> 0f1981a2
         }
     }
   }
