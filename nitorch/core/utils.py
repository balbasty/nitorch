--- conflicted
+++ resolved
@@ -1920,10 +1920,6 @@
 
 
 if torch_version('>=', (1, 6)):
-<<<<<<< HEAD
-    print(f"torch version {torch_version('>=', (1, 5))} ")
-=======
->>>>>>> ec4d857b
     # jit.script does not accept `dtype` inputs in torch 1.3
     # I don't know exactly which version started handling it.
     _one_hot_wrapper = torch.jit.script(_one_hot_wrapper)
