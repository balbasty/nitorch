"""PyTorch utilities."""

import torch
from . import py
from .py import make_list, make_tuple, ensure_list
from .constants import inf, eps
from .dtypes import as_torch as dtype_astorch
from . import dtypes
from nitorch._C.grid import GridCount, GridPull, GridPush
import numbers
import os
import numpy as np
import random


def _compare_versions(version1, mode, version2):
    for v1, v2 in zip(version1, version2):
        if mode in ('gt', '>'):
            if v1 > v2:
                return True
            elif v1 < v2:
                return False
        elif mode in ('ge', '>='):
            if v1 > v2:
                return True
            elif v1 < v2:
                return False
        elif mode in ('lt', '<'):
            if v1 < v2:
                return True
            elif v1 > v2:
                return False
        elif mode in ('le', '<='):
            if v1 < v2:
                return True
            elif v1 > v2:
                return False
    if mode in ('gt', 'lt', '>', '<'):
        return False
    else:
        return True


def torch_version(mode, version):
    """Check torch version

    Parameters
    ----------
    mode : {'<', '<=', '>', '>='}
    version : tuple[int]

    Returns
    -------
    True if "torch.version <mode> version"

    """
    current_version, *cuda_variant = torch.__version__.split('+')
    current_version = current_version.split('.')
    current_version = (int(current_version[0]),
                       int(current_version[1]),
                       int(current_version[2]))
    version = py.make_list(version)
    return _compare_versions(current_version, mode, version)


def reproducible(seed=1234):
    """Ensure reproducible results.

    Parameters
    ----------
    seed : int, default=1234
        Seed for random number generators.

    """	
    random.seed(seed)
    np.random.seed(seed)
    torch.manual_seed(seed)
    torch.cuda.manual_seed_all(seed)
    os.environ['PYTHONHASHSEED'] = str(seed)
    torch.backends.cudnn.deterministic = True


def as_tensor(input, dtype=None, device=None):
    """Convert object to tensor.

    This function expands ``torch.as_tensor`` by accepting nested lists
    of tensors. It works by recursively stacking elements of the input
    list. It is probably much slower than ``torch.as_tensor``.

    Parameters
    ----------
    input : tensor_like
        Input object: tensor or (nested) list/tuple of tensors/scalars
    dtype : torch.dtype, optional
        Output data type.
    device : torch.device, optional
        Output device

    Returns
    -------
    output : tensor
        Output tensor.

    """
    # TODO: if torch >= 1.6, use` torch.as_tensor`
    #   I have to clean uses of `utils.as_tensor` first because the
    #   order of arguments is a bit different (I think it is device then
    #   dtype in torch)
    def _stack(x, dtype, device):
        if torch.is_tensor(x):
            return x.to(device if device is not None else x.device,
                        dtype if dtype is not None else x.dtype)
        else:
            if isinstance(x, (list, tuple)):
                subs = [_stack(e, dtype, device) for e in x]
                backend = max_backend(*subs)
                subs = [elem.to(**backend) for elem in subs]
                return torch.stack(subs)
            else:
                return torch.as_tensor(x, dtype=dtype, device=device)

    return _stack(input, dtype, device)


def make_vector(input, n=None, crop=True, *args, 
                dtype=None, device=None, **kwargs):
    """Ensure that the input is a (tensor) vector and pad/crop if necessary.

    Parameters
    ----------
    input : scalar or sequence or generator
        Input argument(s).
    n : int, optional
        Target length.
    crop : bool, default=True
        Crop input sequence if longer than `n`.
    default : optional
        Default value to pad with.
        If not provided, replicate the last value.
    dtype : torch.dtype, optional
        Output data type.
    device : torch.device, optional
        Output device

    Returns
    -------
    output : tensor
        Output vector.

    """
    input = as_tensor(input, dtype=dtype, device=device).flatten()
    if n is None:
        return input
    if n is not None and input.numel() >= n:
        return input[:n] if crop else input
    has_default = False
    if args:
        has_default = True
        default = args[0]
    elif 'default' in kwargs:
        has_default = True
        default = kwargs['default']
    if has_default:
        return ensure_shape(input, n, mode='constant', value=default)
    else:
        return ensure_shape(input, n, mode='replicate')
        

def unsqueeze(input, dim=0, ndim=1):
    """Adds singleton dimensions to a tensor.

    This function expands `torch.unsqueeze` with additional options.

    Parameters
    ----------
    input : tensor_like
        Input tensor.
    dim : int, default=0
        Position at which to insert singleton dimensions.
    ndim : int, default=1
        Number of singleton dimensions to insert.

    Returns
    -------
    output : tensor
        Tensor with additional singleton dimensions.
    """
    for _ in range(ndim):
        input = torch.unsqueeze(input, dim)
    return input


def squeeze(input, dim=0, ndim=1):
    """Removes singleton dimensions to a tensor.

    This function expands `torch.squeeze` with additional options.

    Parameters
    ----------
    input : tensor_like
        Input tensor.
    dim : int, default=0
        Position at which to drop singleton dimensions.
    ndim : int, default=1
        Number of singleton dimensions to drop.

    Returns
    -------
    output : tensor
        Tensor with singleton dimensions removed.
    """
    for _ in range(ndim):
        input = torch.squeeze(input, dim)
    return input


def invert_permutation(perm):
    """Return the inverse of a permutation

    Parameters
    ----------
    perm : (..., N) tensor_like
        Permutations. A permutation is a shuffled set of indices.

    Returns
    -------
    iperm : (..., N) tensor
        Inverse permutation.

    Examples
    --------
    >>> import torch
    >>> from nitorch.core.utils import invert_permutation
    >>> perm = [0, 2, 3, 1]
    >>> a = torch.rand((len(perm),))
    >>> permuted_a = a[perm]
    >>> recovered_a = permuted_a[invert_permutation(perm)]
    >>> assert((a == recovered_a).all())

    """
    perm = torch.as_tensor(perm)
    shape = perm.shape
    device = perm.device
    perm = perm.reshape([-1, shape[-1]])
    n = perm.shape[-1]
    k = perm.shape[0]
    identity = torch.arange(n, dtype=torch.long, device=device)[None, ...]
    identity = identity.expand(k, n)  # Repeat without allocation
    iperm = torch.empty_like(perm).scatter_(-1, perm, identity)
    iperm = iperm.reshape(shape)
    return iperm


def shiftdim(x, n=None):
    """Shift the dimensions of x by n.

    Parameters
    ----------
        x : torch.Tensor
            Input tensor.
        n : int, default=None
            Shift.
            * When N is positive, `shiftdim` shifts the dimensions to
              the left and wraps the N leading dimensions to the end.
            * When N is negative, `shiftdim` shifts the dimensions to
              the right and pads with singletons.
            * When N is None, `shiftdim` removes all leading singleton
              dimensions. The number of removed dimensions is returned
              as well.

    Returns
    -------
        x : torch.Tensor
            Output tensor.
        n : int, if n is None
            Number of removed dimensions

    """
    if n is None:
        shape = torch.as_tensor(x.size())
        n = (shape != 1).nonzero()
        if n.numel() == 0:
            n = x.dim()
            x = x.reshape([])
        else:
            n = n[0]
            x = x.reshape(shape[n:].tolist())
        return x, n
    elif n < 0:
        x = x.reshape((1,)*(-n) + x.size())
    elif n > 0:
        n = n % x.dim()
        x = x.permute(tuple(range(n, x.dim())) + tuple(range(n)))
    return x


def fast_movedim(input, source, destination):
    """Move the position of exactly one dimension"""
    dim = input.dim()

    source = dim + source if source < 0 else source
    destination = dim + destination if destination < 0 else destination
    permutation = list(range(dim))
    del permutation[source]
    permutation.insert(destination, source)
    return input.permute(*permutation)


def movedim(input, source, destination):
    """Moves the position of one or more dimensions

    Other dimensions that are not explicitly moved remain in their
    original order and appear at the positions not specified in
    destination.

    Parameters
    ----------
    input : tensor
        Input tensor
    source : int or sequence[int]
        Initial positions of the dimensions
    destination : int or sequence[int]
        Output positions of the dimensions.

        If a single destination is provided:
        - if it is negative, the last source dimension is moved to
          `destination` and all other source dimensions are moved to its left.
        - if it is positive, the first source dimension is moved to
          `destination` and all other source dimensions are moved to its right.

    Returns
    -------
    output : tensor
        Tensor with moved dimensions.

    """
    input = torch.as_tensor(input)
    dim = input.dim()
    source = make_list(source)
    destination = make_list(destination)
    if len(destination) == 1:
        # we assume that the user wishes to keep moved dimensions
        # in the order they were provided
        destination = destination[0]
        if destination >= 0:
            destination = list(range(destination, destination+len(source)))
        else:
            destination = list(range(destination+1-len(source), destination+1))
    if len(source) != len(destination):
        raise ValueError('Expected as many source as destination positions.')
    source = [dim + src if src < 0 else src for src in source]
    destination = [dim + dst if dst < 0 else dst for dst in destination]
    if len(set(source)) != len(source):
        raise ValueError(f'Expected source positions to be unique but got '
                         f'{source}')
    if len(set(destination)) != len(destination):
        raise ValueError(f'Expected destination positions to be unique but got '
                         f'{destination}')

    # compute permutation
    positions_in = list(range(dim))
    positions_out = [None] * dim
    for src, dst in zip(source, destination):
        positions_out[dst] = src
        positions_in[src] = None
    positions_in = filter(lambda x: x is not None, positions_in)
    for i, pos in enumerate(positions_out):
        if pos is None:
            positions_out[i], *positions_in = positions_in

    return input.permute(*positions_out)


def to(*args, dtype=None, device=None):
    """Move/convert to a common dtype or device.

    Parameters
    ----------
    *args : tensor_like
        Input tensors or tensor-like objects
    dtype : str or torch.dtype, optional
        Target data type
    device : str or torch.device, optional
        Target device

    Returns
    -------
    *args : tensor_like
        Converted tensors

    """
    if len(args) == 1:
        return torch.as_tensor(args[0], dtype=dtype, device=device)
    else:
        return tuple(torch.as_tensor(arg, dtype=dtype, device=device)
                     if arg is not None else arg for arg in args)


def to_max_backend(*args, force_float=False, dtype=None, device=None):
    """Move to a common dtype and device.

    See `max_dtype` and `max_device`.

    Parameters
    ----------
    *args : tensor_like
    force_float : bool, default=False

    Returns
    -------
    *args_to : tensor

    """
    if len(args) == 0:
        return
    dtype = max_dtype(*args, dtype, force_float=force_float)
    device = max_device(*args, device)
    if len(args) == 1:
        return torch.as_tensor(args[0], dtype=dtype, device=device)
    else:
        return tuple(torch.as_tensor(arg, dtype=dtype, device=device)
                     if arg is not None else arg for arg in args)


def to_max_device(*args):
    """Move to a common device.

    See `max_device`.

    Parameters
    ----------
    *args : tensor_like

    Returns
    -------
    *args_to : tensor

    """
    if len(args) == 0:
        return
    device = max_device(*args)
    if len(args) == 1:
        return torch.as_tensor(args[0], device=device)
    else:
        return tuple(torch.as_tensor(arg, device=device)
                     for arg in args)


def to_max_dtype(*args):
    """Move to a common data type.

    See `max_dtype`.

    Parameters
    ----------
    *args : tensor_like

    Returns
    -------
    *args_to : tensor

    """
    if len(args) == 0:
        return
    dtype = max_dtype(*args)
    if len(args) == 1:
        return torch.as_tensor(args[0], dtype=dtype)
    else:
        return tuple(torch.as_tensor(arg, dtype=dtype)
                     for arg in args)


def backend(x):
    """Return the backend (dtype and device) of a tensor

    Parameters
    ----------
    x : tensor

    Returns
    -------
    dict with keys 'dtype' and 'device'

    """
    return dict(dtype=x.dtype, device=x.device)


def max_backend(*args, dtype=None, device=None):
    """Get the (max) dtype and device.

    Parameters
    ----------
    args : tensors

    Returns
    -------
    dict with keys 'dtype' and 'device'

    """
    return dict(dtype=max_dtype(*args, dtype),
                device=max_device(*args, device))


def max_device(*args):
    """Find a common device for all inputs.

    If at least one input object is on a CUDA device:
        * if all cuda object are on the same cuda device, return it
        * if some objects are on different cuda devices, return
          `device('cuda')` without an index.
    Else, return device('cpu') or None.

    Parameters
    ----------
    *args : tensor_like or device_like

    Returns
    -------
    device : torch.device

    """
    from .optionals import numpy as np
    is_array = lambda x: (isinstance(x, np.ndarray) if np else False)
    is_tensor = torch.is_tensor

    def select_device(*many_devices):
        if len(many_devices) == 0:
            return None
        elif len(many_devices) == 1:
            return many_devices[0]
        device1, device2, *many_devices = many_devices
        if len(many_devices) > 0:
            return select_device(select_device(device1, device2), *many_devices)
        if device1 is None:
            return device2
        elif device2 is None:
            return device1
        elif device1.type == 'cuda' and device2.type != 'cuda':
            return device1
        elif device2.type == 'cuda' and device1.type != 'cuda':
            return device2
        elif device1.index is None:
            return device2
        elif device2.index is None:
            return device1
        elif device1.index == device2.index:
            return device1
        else:
            return torch.device('cuda')

    def explore_device(x):
        if x is None:
            return None
        if isinstance(x, (torch.device, str)):
            return torch.device(x)
        elif is_tensor(x):
            return x.device
        elif is_array(x) or isinstance(x, numbers.Number):
            # numpy/builtin type: None
            return None
        else:
            # assume it is a sequence: check what we find in there
            devices = [explore_device(elem) for elem in x]
            return select_device(*devices)

    return explore_device(args)


def max_dtype(*args, force_float=False):
    """Find the maximum data type from a series of inputs.

    The returned dtype is the best one to use for upcasting the objects.

        * Tensors and arrays have priority python objects.
        * Tensors and arrays with non-null dimensionality have priority
          over scalars.
        * If any of the torch/numpy objects have a floating point type
          a floating point type is returned.
        * If any of the objects is complex, a complex type is returned.
        * If all torch/numpy objects have an integer type and there is
          an integer type that avoids overflowing, it is returned.
        * If no integer type that ensures underflowing exists, the default
          floating point data type is returned.
        * If `force_float is True`, a floating point data type is returned
          even if all input objects have an integer data type.

    Parameters
    ----------
    *args : tensor_like or type_like
    force_float : bool, default=False

    Returns
    -------
    dtype : torch.dtype

    """
    from .optionals import numpy as np
    is_array = lambda x: (isinstance(x, np.ndarray) if np else False)
    is_tensor = torch.is_tensor
    is_np_dtype = lambda x: ((isinstance(x, np.dtype) or
                                 (isinstance(x, type) and
                                  issubclass(x, np.number)))
                                if np else False)
    is_torch_dtype = lambda x: isinstance(x, torch.dtype)
    is_py_dtype = lambda x: isinstance(x, type) and issubclass(x, numbers.Number)
    is_dtype = lambda x: is_torch_dtype(x) or is_np_dtype(x) or is_py_dtype(x)

    def upcast(*many_types):
        if len(many_types) == 0:
            return None
        elif len(many_types) == 1:
            return many_types[0]
        dtype1, dtype2, *many_types = many_types
        if len(many_types) > 0:
            return upcast(upcast(dtype1, dtype2), *many_types)
        # here, we only have torch dtypes
        if dtype1 is None:
            return dtype2
        elif dtype2 is None:
            return dtype1
        elif dtype1 is torch.complex128 or dtype2 is torch.complex128:
            return torch.complex128
        elif dtype1 is torch.complex64 or dtype2 is torch.complex64:
            return torch.complex64
        elif dtype1 is torch.complex32 or dtype2 is torch.complex32:
            return torch.complex32
        elif dtype1 is torch.float64 or dtype2 is torch.float64:
            return torch.float64
        elif dtype1 is torch.float32 or dtype2 is torch.float32:
            return torch.float32
        elif dtype1 is torch.float16 or dtype2 is torch.float16:
            return torch.float16
        elif dtype1 is torch.int64 or dtype2 is torch.int64:
            return torch.int64
        elif dtype1 is torch.int32 or dtype2 is torch.int32:
            return torch.int32
        elif dtype1 is torch.int16 or dtype2 is torch.int16:
            return torch.int16
        elif dtype1 is torch.int8 and dtype2 is torch.int8:
            return torch.int8
        elif dtype1 is torch.uint8 and dtype2 is torch.uint8:
            return torch.uint8
        elif (dtype1 is torch.int8 and dtype2 is torch.uint8) or \
             (dtype1 is torch.uint8 and dtype2 is torch.int8):
            return torch.int16
        elif dtype1 is torch.bool and dtype2 is torch.bool:
            return torch.bool
        else:
            raise TypeError('We do not deal with type {} or {} yet.'
                            .format(dtype1, dtype2))

    def explore_dtype(x, n_pass=1):
        # find the max data type at a given pass
        if x is None:
            return None
        elif is_dtype(x):
            return dtype_astorch(x)
        elif (is_tensor(x) or is_array(x)) and len(x.shape) > 0:
            return dtype_astorch(x.dtype)
        elif is_tensor(x) or is_array(x):
            # scalar: only return if pass 2+
            return dtype_astorch(x.dtype) if n_pass >= 2 else None
        elif isinstance(x, numbers.Number):
            # builtin type:  only return if pass 3+
            return dtype_astorch(type(x)) if n_pass >= 3 else None
        else:
            # assume it is a sequence: check what we find in there
            dtypes = [explore_dtype(elem, n_pass) for elem in x]
            return upcast(*dtypes)

    # 1) tensors/arrays with dim > 0
    maxdtype = explore_dtype(args, n_pass=1)

    # 2) tensor/arrays with dim == 0
    if maxdtype is None:
        maxdtype = upcast(maxdtype, explore_dtype(args, n_pass=2))

    # 3) tensor/arrays
    if maxdtype is None:
        maxdtype = upcast(maxdtype, explore_dtype(args, n_pass=3))

    # Finally) ensure float
    if force_float:
        maxdtype = upcast(maxdtype, torch.get_default_dtype())

    return maxdtype


def same_storage(x, y):
    # type: (torch.Tensor, torch.Tensor) -> bool
    """Return true if `x` and `y` share the same underlying storage."""
    return x.storage().data_ptr() == y.storage().data_ptr()


def broadcast_backward(input, shape):
    """Sum a tensor across dimensions that have been broadcasted.

    Parameters
    ----------
    input : tensor
        Tensor with broadcasted shape.
    shape : tuple[int]
        Original shape.

    Returns
    -------
    output : tensor with shape `shape`

    """
    input_shape = input.shape
    dim = len(input_shape)
    for i, s in enumerate(reversed(shape)):
        dim = len(input_shape) - i - 1
        if s != input_shape[dim]:
            if s == 1:
                input = torch.sum(input, dim=dim, keepdim=True)
            else:
                raise ValueError('Shapes not compatible for broadcast: '
                                 '{} and {}'.format(tuple(input_shape), tuple(shape)))
    if dim > 0:
        input = torch.sum(input, dim=list(range(dim)), keepdim=False)
    return input


def requires_grad(ctx, name):
    """Checks if a named variable requires gradients."""
    for g, n in zip(ctx.needs_input_grad, ctx.names):
        if n == name:
            return g
    return False


def fast_slice_tensor(x, index, dim=-1):
    """Index a tensor along one dimensions.

    This function is relatively similar to `torch.index_select`, except
    that it uses the native indexing mechanism and can therefore
    returns a tensor that use the same storage as the input tensor.

    It is faster but less versatile than `slice_tensor`.

    Parameters
    ----------
    x : tensor
        Input tensor.
    index : int or list[int] or slice
        Indices to select along `dim`.
    dim : int, default=last
        Dimension to index.

    Returns
    -------
    y : tensor
        Output tensor.

    """
    slicer = [slice(None)] * x.dim()
    slicer[dim] = index
    slicer = tuple(slicer)
    return x[slicer]


def slice_tensor(x, index, dim=None):
    """Index a tensor along one or several dimensions.

    This function is relatively similar to `torch.index_select`, except
    that it uses the native indexing mechanism and can therefore
    returns a tensor that use the same storage as the input tensor.

    Parameters
    ----------
    x : tensor
        Input tensor.
    index : index_like or tuple[index_like]
        Indices to select along each dimension in `dim`.
        If multiple dimensions are indexed, they *must* be held in a
        tuple (not a list). Each index can be a long, list of long,
        slice or tensor of long, but *cannot* be an ellipsis or
        tensor of bool.
    dim : int or sequence[int], optional
        Dimensions to index. If it is a list, `index` *must* be a tuple.
        By default, the last `n` dimensions (where `n` is the number of
        indices in `index`) are used.


    Returns
    -------
    y : tensor
        Output tensor.

    """
    # format (dim, index) as (list, tuple) with same length
    if not isinstance(index, tuple):
        index = (index,)
    if dim is None:
        dim = list(range(-len(index), 0))
    dim = ensure_list(dim)
    nb_dim = max(len(index), len(dim))
    dim = ensure_list(dim, nb_dim)
    index = tuple(ensure_list(index, nb_dim))

    # build index
    full_index = [slice(None)] * x.dim()
    for d, ind in zip(dim, index):
        if ind is Ellipsis or (torch.is_tensor(ind) and
                               ind.dtype == torch.bool):
            raise TypeError('`index` cannot be an ellipsis or mask')
        full_index[d] = ind
    full_index = tuple(full_index)

    return x.__getitem__(full_index)


def max_shape(*shapes, side='left'):
    """Compute maximum (= broadcasted) shape.

    Parameters
    ----------
    *shapes : sequence[int]
        any number of shapes
    side : {'left', 'right'}, default='left'
        Side to add singleton dimensions.

    Returns
    -------
    shape : tuple[int]
        Maximum shape

    """
    def error(s0, s1):
        raise ValueError('Incompatible shapes for broadcasting: {} and {}.'
                         .format(s0, s1))

    # 1. nb dimensions
    nb_dim = 0
    for shape in shapes:
        nb_dim = max(nb_dim, len(shape))

    # 2. pad with singleton dimensions
    max_shape = [1] * nb_dim
    for i, shape in enumerate(shapes):
        pad_size = nb_dim - len(shape)
        ones = [1] * pad_size
        if side == 'left':
            shape = [*ones, *shape]
        else:
            shape = [*shape, *ones]
        max_shape = [max(s0, s1) if s0 == 1 or s1 == 1 or s0 == s1
                     else error(s0, s1) for s0, s1 in zip(max_shape, shape)]

    return max_shape


def expanded_shape(*shapes, side='left'):
    """Expand input shapes according to broadcasting rules

    Parameters
    ----------
    *shapes : sequence[int]
        Input shapes
    side : {'left', 'right'}, default='left'
        Side to add singleton dimensions.

    Returns
    -------
    shape : tuple[int]
        Output shape

    Raises
    ------
    ValueError
        If shapes are not compatible for broadcast.

    """
    def error(s0, s1):
        raise ValueError('Incompatible shapes for broadcasting: {} and {}.'
                         .format(s0, s1))

    # 1. nb dimensions
    nb_dim = 0
    for shape in shapes:
        nb_dim = max(nb_dim, len(shape))

    # 2. enumerate
    shape = [1] * nb_dim
    for i, shape1 in enumerate(shapes):
        pad_size = nb_dim - len(shape1)
        ones = [1] * pad_size
        if side == 'left':
            shape1 = [*ones, *shape1]
        else:
            shape1 = [*shape1, *ones]
        shape = [max(s0, s1) if s0 == 1 or s1 == 1 or s0 == s1
                 else error(s0, s1) for s0, s1 in zip(shape, shape1)]

    return tuple(shape)


def expand(*tensors, side='left', dry_run=False, **kwargs):
    """Broadcast to a given shape.

    Parameters
    ----------
    *tensors : tensor
        any number of tensors
    shape : list[int]
        Target shape that must be compatible with all tensors
        according to :ref:`broadcasting-semantics`.
    side : {'left', 'right'}, default='left'
        Side to add singleton dimensions.
    dry_run : bool, default=False
        Return the broadcasted shape instead of the broadcasted tensors.

    Returns
    -------
    *tensors : tensors 'reshaped' to shape.

    Raises
    ------
    ValueError
        If shapes are not compatible for broadcast.

    .. warning::
        This function makes use of zero strides, so more than
        one output values can point to the same memory location.
        It is advised not to write in these tensors.

    """
    if 'shape' in kwargs:
        shape = kwargs['shape']
    else:
        *tensors, shape = tensors
    tensors = [torch.as_tensor(tensor) for tensor in tensors]

    # -------------
    # Compute shape
    # -------------
    shape = expanded_shape(shape, *(t.shape for t in tensors), side=side)
    nb_dim = len(shape)

    if dry_run:
        return tuple(shape)

    # -----------------
    # Broadcast tensors
    # -----------------

    pad_dim = 0 if side == 'left' else -1
    for i, tensor in enumerate(tensors):
        # 1. pad with singleton dimensions on the left
        tensor = unsqueeze(tensor, dim=pad_dim, ndim=nb_dim-tensor.dim())
        # 2. expand tensor
        tensors[i] = tensor.expand(shape)

    if len(tensors) == 1:
        return tensors[0]
    else:
        return tuple(tensors)


# %% Padding
# This section defines boundary conditions that allow datapoints outside
# the field of view to be extrapolated.


def _bound_circular(i, n):
    return i % n


def _bound_replicate(i, n):
    return i.clamp(min=0, max=n-1)


def _bound_reflect2(i, n):
    n2 = n*2
    pre = (i < 0)
    i[pre] = n2 - 1 - ((-i[pre]-1) % n2)
    i[~pre] = (i[~pre] % n2)
    post = (i >= n)
    i[post] = n2 - i[post] - 1
    return i


def _bound_reflect1(i, n):
    if n == 1:
        return torch.zeros(i.size(), dtype=i.dtype, device=i.device)
    else:
        n2 = (n-1)*2
        pre = (i < 0)
        i[pre] = -i[pre]
        i = i % n2
        post = (i >= n)
        i[post] = n2 - i[post]
        return i


def ensure_shape(inp, shape, mode='constant', value=0, side='post'):
    """Pad/crop a tensor so that it has a given shape

    Parameters
    ----------
    inp : tensor
        Input tensor
    shape : sequence
        Output shape
    mode : 'constant', 'replicate', 'reflect1', 'reflect2', 'circular'
        default='constant'
    value : scalar, default=0
        Value for mode 'constant'
    side : {'pre', 'post', 'both'}, default='post'
        Side to pad

    Returns
    -------
    out : tensor
        Padded tensor with shape `shape`

    """
    inp = torch.as_tensor(inp)
    shape = make_list(shape)
    shape = shape + [1] * max(0, inp.dim() - len(shape))
    if inp.dim() < len(shape):
        inp = inp.reshape(inp.shape + (1,) * max(0, len(shape) - inp.dim()))
    inshape = inp.shape
    shape = [inshape[d] if shape[d] is None else shape[d]
             for d in range(len(shape))]
    ndim = len(shape)

    # crop
    index = tuple(slice(min(shape[d], inshape[d])) for d in range(ndim))
    inp = inp.__getitem__(index)

    # pad
    pad_size = [max(0, shape[d] - inshape[d]) for d in range(ndim)]
    if side == 'both':
        pad_size = [[p//2, p-p//2] for p in pad_size]
        pad_size = [q for p in pad_size for q in p]
        side = None
    inp = pad(inp, tuple(pad_size), mode=mode, value=value, side=side)

    return inp


_bounds = {
    'circular': _bound_circular,
    'replicate': _bound_replicate,
    'reflect': _bound_reflect1,
    'reflect1': _bound_reflect1,
    'reflect2': _bound_reflect2,
    }
_bounds['dft'] = _bounds['circular']
_bounds['dct2'] = _bounds['reflect2']
_bounds['dct1'] = _bounds['reflect1']


_modifiers = {
    'circular': lambda x, i, n: x,
    'replicate': lambda x, i, n: x,
    'reflect': lambda x, i, n: x,
    'reflect1': lambda x, i, n: x,
    'reflect2': lambda x, i, n: x,
    }
_modifiers['dft'] = _modifiers['circular']
_modifiers['dct2'] = _modifiers['reflect2']
_modifiers['dct1'] = _modifiers['reflect1']


def pad(inp, padsize, mode='constant', value=0, side=None):
    """Pad a tensor.

    This function is a bit more generic than torch's native pad, but probably
    a bit slower:
        - works with any input type
        - works with arbitrarily large padding size
        - crops the tensor for negative padding values
        - implements additional padding modes
    When used with defaults parameters (side=None), it behaves
    exactly like `torch.nn.functional.pad`

    Boundary modes are:
        - 'circular' or 'dft'
        - 'reflect' or 'reflect1' or 'dct1'
        - 'reflect2' or 'dct2'
        - 'replicate'
        - 'constant'

    Side modes are 'pre', 'post', 'both' or None. If side is not None,
    inp.dim() values (or less) should be provided. If side is None,
    twice as many values should be provided, indicating different padding sizes
    for the 'pre' and 'post' sides. If the number of padding values is less
    than the dimension of the input tensor, zeros are prepended.

    Parameters
    ----------
    inp : tensor_like
        Input tensor
    padsize : [sequence of] int
        Amount of padding in each dimension.
    mode : {'constant', 'replicate', 'reflect1', 'reflect2', 'circular'}, default='constant'
        Padding mode
    value : scalar, default=0
        Value to pad with in mode 'constant'.
    side : {'left', 'right', 'both', None}, default=None
        Use padsize to pad on left side ('pre'), right side ('post') or
        both sides ('both'). If None, the padding side for the left and
        right sides should be provided in alternate order.

    Returns
    -------
    tensor
        Padded tensor.

    """
    # Argument checking
    if mode not in tuple(_bounds.keys()) + ('constant', 'zero', 'zeros'):
        raise ValueError('Padding mode should be one of {}. Got {}.'
                         .format(tuple(_bounds.keys()) + ('constant',), mode))
    padsize = tuple(padsize)
    if not side:
        if len(padsize) % 2:
            raise ValueError('Padding length must be divisible by 2')
        padpre = padsize[::2]
        padpost = padsize[1::2]
    else:
        side = side.lower()
        if side == 'both':
            padpre = padsize
            padpost = padsize
        elif side in ('pre', 'left'):
            padpre = padsize
            padpost = (0,) * len(padpre)
        elif side in ('post', 'right'):
            padpost = padsize
            padpre = (0,) * len(padpost)
        else:
            raise ValueError(f'Unknown side `{side}`')
    padpre = (0,) * max(0, inp.dim()-len(padpre)) + padpre
    padpost = (0,) * max(0, inp.dim()-len(padpost)) + padpost
    if inp.dim() != len(padpre) or inp.dim() != len(padpost):
        raise ValueError('Padding length too large')

    padpre = torch.as_tensor(padpre)
    padpost = torch.as_tensor(padpost)

    # Pad
    if mode in ('zero', 'zeros'):
        mode, value = ('constant', 0)
    if mode == 'constant':
        return _pad_constant(inp, padpre, padpost, value)
    else:
        bound = _bounds[mode]
        modifier = _modifiers[mode]
        return _pad_bound(inp, padpre, padpost, bound, modifier)


def _pad_constant(inp, padpre, padpost, value):
    padpre = padpre.tolist()
    padpost = padpost.tolist()
    new_shape = [s + pre + post
                 for s, pre, post in zip(inp.shape, padpre, padpost)]
    out = inp.new_full(new_shape, value)
    slicer = [slice(pre, pre + s) for pre, s in zip(padpre, inp.shape)]
    out[tuple(slicer)] = inp
    return out


def _pad_bound(inp, padpre, padpost, bound, modifier):
    begin = -padpre
    end = tuple(d+p for d, p in zip(inp.size(), padpost))
    idx = tuple(range(b, e) for (b, e) in zip(begin, end))
    idx = tuple(bound(torch.as_tensor(i, device=inp.device),
                      torch.as_tensor(n, device=inp.device))
                for (i, n) in zip(idx, inp.shape))
    for d in range(inp.dim()):
        inp = inp.index_select(d, idx[d])
    return inp


def channel2last(tensor):
    """Warps: Channel to Last dimension order.

    . Channel ordering is: (Batch, Channel, X, Y, Z)
    . Last ordering is: (Batch, X, Y, Z, Channel))
    """
    tensor = torch.as_tensor(tensor)
    tensor = tensor.permute((0,) + tuple(range(2, tensor.dim())) + (1,))
    return tensor


def last2channel(tensor):
    """Warps: Last to Channel dimension order.

    . Channel ordering is: (Batch, Channel, X, Y, Z)
    . Last ordering is: (Batch, X, Y, Z, Channel))
    """
    tensor = torch.as_tensor(tensor)
    tensor = tensor.permute((0, - 1) + tuple(range(1, tensor.dim()-1)))
    return tensor


def isin(tensor, labels):
    """Returns a mask for elements that belong to labels

    Parameters
    ----------
    tensor : (*shape_tensor) tensor_like
        Input tensor
    labels : (*shape_labels, nb_labels) tensor_like
        Labels.
        `shape_labels` and `shape_tensor` should be broadcastable.

    Returns
    -------
    mask : (*shape) tensor[bool]

    """

    tensor = torch.as_tensor(tensor)
    labels = torch.as_tensor(labels)

    if labels.shape[-1] == 1:
        # only one label in the list
        return tensor == labels[..., 0]

    mask = tensor.new_zeros(tensor.shape, dtype=torch.bool)
    for label in torch.unbind(labels, dim=-1):
        mask = mask | (tensor == label)

    return mask


def ceil_pow(t, p=2.0, l=2.0, mx=None):
    """Ceils each element in vector t to the
    closest n that satisfies: l*p**n.

    This function is useful, for example, to ensure an image's dimensions
    work well in an encoding/decoding architecture.

    Parameters
    ----------
    t : (d, ), tensor
    p : float, default=2.0
    l : float, default=2.0
    mx : float, optional

    Returns
    ----------
    ct : (d, ), tensor

    """
    ct = t.clone()  # Do not modify in-place
    device = ct.device
    dtype0 = ct.dtype
    dtype = torch.float32
    dim = torch.as_tensor(ct, dtype=dtype, device=device)
    ct.clamp_max_(mx)
    d = len(ct)
    # Build array of l*p**[0, ..., N]
    N = 32
    p = torch.tensor(l, dtype=dtype, device=device) \
        * torch.tensor(p, dtype=dtype, device=device) \
        ** torch.arange(0, N, dtype=dtype, device=device)
    p = p.repeat(d, 1)
    # Ensure we ceil
    for n in range(d):
        p[n, p[n, ...] < ct[n]] = -inf
    ct = ct[..., None]
    # Find closest indices
    ix = torch.min((p - ct).abs(), dim=1)[1]
    ct = ct.squeeze()
    # Ceil input
    for n in range(d):
        if torch.isfinite(p[n, ix[n]]):
            ct[n] = p[n, ix[n]]
    # Return same datatype
    ct = ct.type(dtype0)

    return ct


def sub2ind(subs, shape, out=None):
    """Convert sub indices (i, j, k) into linear indices.

    The rightmost dimension is the most rapidly changing one
    -> if shape == [D, H, W], the strides are therefore [H*W, W, 1]

    Parameters
    ----------
    subs : (D, ...) tensor_like
        List of sub-indices. The first dimension is the number of dimension.
        Each element should have the same number of elements and shape.
    shape : (D,) vector_like
        Size of each dimension. Its length should be the same as the
        first dimension of ``subs``.
    out : tensor, optional
        Output placeholder

    Returns
    -------
    ind : (...) tensor
        Linear indices
    """
    *subs, ind = subs
    if out is None:
        ind = torch.as_tensor(ind).clone()
    else:
        out.reshape(ind.shape).copy_(ind)
        ind = out
    bck = backend(ind)
    stride = py.cumprod(shape[1:], reverse=True)
    for i, s in zip(subs, stride):
        ind += torch.as_tensor(i, **bck) * torch.as_tensor(s, **bck)
    return ind


# floor_divide returns wrong results for negative values, because it truncates
# instead of performing a proper floor. In recent version of pytorch, it is
# advised to use div(..., rounding_mode='trunc'|'floor') instead.
# Here, we only use floor_divide on positive values so we do not care.
_trunc_div = ((lambda *a, **k: torch.div(*a, **k, rounding_mode='trunc'))
              if torch_version('>=', (1, 8)) else torch.floor_divide
              if torch_version('>=', (1, 5)) else (lambda x, y, **k: x // y))


def ind2sub(ind, shape, out=None):
    """Convert linear indices into sub indices (i, j, k).

    The rightmost dimension is the most rapidly changing one
    -> if shape == [D, H, W], the strides are therefore [H*W, W, 1]

    Parameters
    ----------
    ind : tensor_like
        Linear indices
    shape : (D,) vector_like
        Size of each dimension.
    out : tensor, optional
        Output placeholder

    Returns
    -------
    subs : (D, ...) tensor
        Sub-indices.
    """
    ind = torch.as_tensor(ind)
    bck = backend(ind)
    stride = py.cumprod(shape, reverse=True, exclusive=True)
    stride = torch.as_tensor(stride, **bck)
    if out is None:
        sub = ind.new_empty([len(shape), *ind.shape])
    else:
        sub = out.reshape([len(shape), *ind.shape])
    sub[:, ...] = ind
    for d in range(len(shape)):
        if d > 0:
            torch.remainder(sub[d], torch.as_tensor(stride[d-1], **bck), out=sub[d])
        sub[d] = _trunc_div(sub[d], stride[d], out=sub[d])
    return sub


def unfold(inp, kernel_size, stride=None, collapse=False):
    """Extract patches from a tensor.

    Parameters
    ----------
    inp : (..., *spatial) tensor
        Input tensor.
    kernel_size : [sequence of] int
        Patch shape.
    stride : [sequence of] int, default=`kernel_size`
        Stride.
    collapse : bool or 'view', default=False
        Collapse the original spatial dimensions.
        If 'view', forces collapsing to use the view mechanism, which ensures
        that no data copy is triggered. This can fail if the tensor's
        strides do not allow these dimensions to be collapsed.

    Returns
    -------
    out : (..., *spatial_out, *kernel_size) tensor
        Output tensor of patches.
        If `collapse`, the output spatial dimensions (`spatial_out`)
        are flattened.

    """
    inp = torch.as_tensor(inp)
    kernel_size = py.make_list(kernel_size)
    dim = len(kernel_size)
    batch_dim = inp.dim() - dim
    stride = py.make_list(stride, dim)
    stride = [st or sz for st, sz in zip(stride, kernel_size)]
    for d, (sz, st) in enumerate(zip(kernel_size, stride)):
        inp = inp.unfold(dimension=batch_dim+d, size=sz, step=st)
    if collapse:
        batch_shape = inp.shape[:-dim*2]
        if collapse == 'view':
            inp = inp.view([*batch_shape, -1, *kernel_size])
        else:
            inp = inp.reshape([*batch_shape, -1, *kernel_size])
    return inp


def fold(inp, dim=None, stride=None, shape=None, collapsed=False,
         reduction='mean'):
    """Reconstruct a tensor from patches.

    .. warning: This function only works if `kernel_size <= 2*stride`.

    Parameters
    ----------
    inp : (..., *spatial, *kernel_size) tensor
        Input tensor of patches
    dim : int
        Length of `kernel_size`.
    stride : [sequence of] int, default=`kernel_size`
        Stride.
    shape : sequence of int, optional
        Output shape. By default, it is computed from `spatial`,
        `stride` and `kernel_size`. If the output shape is larger than
        the computed shape, zero-padding is used.
        This parameter is mandatory if `collapsed = True`.
    collapsed : 'view' or bool, default=False
        Whether the spatial dimensions are collapsed in the input tensor.
        If 'view', use `view` instead of `reshape`, which will raise an
        error instead of triggering a copy when dimensions cannot be
        collapsed in a contiguous way.
    reduction : {'mean', 'sum', 'min', 'max'}, default='mean'
        Method to use to merge overlapping patches.

    Returns
    -------
    out : (..., *shape) tensor
        Folded tensor

    """
    def recon(x, stride):
        dim = len(stride)
        inshape = x.shape[-2*dim:-dim]
        batch_shape = x.shape[:-2*dim]
        indim = list(reversed(range(-1, -2 * dim - 1, -1)))
        outdim = (list(reversed(range(-2, -2 * dim - 1, -2))) +
                  list(reversed(range(-1, -2 * dim - 1, -2))))
        x = movedim(x, indim, outdim)
        outshape = [i * k for i, k in zip(inshape, stride)]
        x = x.reshape([*batch_shape, *outshape])
        return x

    inp = torch.as_tensor(inp)
    if torch.is_tensor(shape):
        shape = shape.tolist()
    dim = dim or (len(shape) if shape else None)
    if not dim:
        raise ValueError('Cannot guess dim from inputs')
    kernel_size = inp.shape[-dim:]
    stride = make_list(stride, len(kernel_size))
    stride = [st or sz for st, sz in zip(stride, kernel_size)]
    if any(sz > 2*st for st, sz in zip(stride, kernel_size)):
        # I only support overlapping of two patches (along a given dim).
        # If the kernel  is too large, more than two patches can overlap
        # and this function fails.
        raise ValueError('This function only works if kernel_size <= 2*stride')
    if not shape:
        if collapsed:
            raise ValueError('`shape` is mandatory when `collapsed=True`')
        inshape = inp.shape[-dim*2:-dim]
        shape = [(i-1)*st + sz
                 for i, st, sz in zip(inshape, stride, kernel_size)]
    else:
        inshape = [(o - sz) // st + 1
                   for o, st, sz in zip(shape, stride, kernel_size)]

    if collapsed:
        batch_shape = inp.shape[:-dim-1]
        inp = inp.reshape([*batch_shape, *inshape, *kernel_size])
    batch_shape = inp.shape[:-2*dim]

    # When the stride is equal to the kernel size, folding is easy
    # (it is obtained by shuffling dimensions and reshaping)
    # However, in the more general case, patches can overlap or,
    # conversely, have gaps between them. In the first case,
    # overlapping values must be reduced somehow. In the second case,
    # patches must be padded.

    # 1) padding (stride > kernel_size)
    padding = [max(0, st - sz) for st, sz in zip(stride, kernel_size)]
    padding = [0] * (inp.dim() - dim) + padding
    inp = pad(inp, padding, side='right')
    stride = [(st if st < sz else sz) for st, sz in zip(stride, kernel_size)]
    kernel_size = inp.shape[-dim:]

    # 2) merge overlaps
    overlap = [max(0, sz - st) for st, sz in zip(stride, kernel_size)]
    if any(o != 0 for o in overlap):
        slicer = [slice(None)] * (inp.dim() - dim)
        slicer += [slice(k) for k in stride]
        out = inp[tuple(slicer)].clone()
        if reduction == 'mean':
            count = inp.new_ones([*inshape, *stride], dtype=torch.int)
            fn = 'sum'
        else:
            count = None
            fn = reduction

        # ! a bit of padding to save the last values
        padding = [1 if o else 0 for o in overlap] + [0] * dim
        if count is not None:
            count = pad(count, padding, side='right')
        padding = [0] * (out.dim() - 2*dim) + padding
        value = (dtypes.dtype(inp.dtype).min if fn == 'max' else
                 dtypes.dtype(inp.dtype).max if fn == 'max' else 0)
        out = pad(out, padding, value=value, side='right')

        slicer1 = [slice(-1 if o else None) for o in overlap]
        slicer2 = [slice(None)] * dim
        slicer1 += [slice(st) for st in stride]
        slicer2 += [slice(st) for st in stride]

        import itertools
        overlaps = itertools.product(*[[0, 1] if o else [0] for o in overlap])
        for overlap in overlaps:
            front_slicer = list(slicer1)
            back_slicer = list(slicer2)
            for d, o in enumerate(overlap):
                if o == 0:
                    continue
                front_slicer[-dim+d] = slice(o)
                front_slicer[-2*dim+d] = slice(1, None)
                back_slicer[-dim+d] = slice(-o, None)
                back_slicer[-2*dim+d] = slice(None)
            if count is not None:
                count[tuple(front_slicer)] += 1
            front_slicer = (Ellipsis, *front_slicer)
            back_slicer = (Ellipsis, *back_slicer)

            if fn == 'sum':
                out[front_slicer] += inp[back_slicer]
            elif fn == 'max':
                out[front_slicer] = torch.max(out[front_slicer], inp[back_slicer])
            elif fn == 'min':
                out[front_slicer] = torch.min(out[front_slicer], inp[back_slicer])
            else:
                raise ValueError(f'Unknown reduction {reduction}')
        if count is not None:
            out /= count
    else:
        out = inp.clone()

    # end) reshape
    out = recon(out, stride)
    out = ensure_shape(out, [*batch_shape, *shape], side='right')

    return out


def histc(x, n=64, min=None, max=None, dim=None, keepdim=False, weights=None,
          order=1, bound='replicate', extrapolate=False, dtype=None):
    """Batched + differentiable histogram computation

    Parameters
    ----------
    x : tensor_like
        Input tensor.
    n : int, default=64
        Number of bins.
    min : float or tensor_like, optional
        Left edge of the histogram.
        Must be broadcastable to the input batch shape.
    max : float or tensor_like, optional
        Right edge of the histogram.
        Must be broadcastable to the input batch shape.
    dim : [sequence of] int, default=all
        Dimensions along which to compute the histogram
    keepdim : bool, default=False
        Keep singleton dimensions.
    weights : tensor, optional
        Observation weights
    order : {0..7}, default=1
        B-spline order encoding the histogram
    bound : bound_like, default='replicate'
        Boundary condition (only used when order > 1 or extrapolate is True)
    extrapolate : bool, default=False
        If False, discard data points that fall outside of [min, max]
        If True, use `bound` to assign them to a bin.
    dtype : torch.dtype, optional
        Output data type.
        Default: same as x unless it is not a floating point type, then
        `torch.get_default_dtype()`

    Returns
    -------
    h : (..., n) tensor
        Count histogram

    """
    # reshape as [batch, pool]]
    x = torch.as_tensor(x)
    if weights is not None:
        dtype = x.dtype if x.dtype.is_floating_point else torch.get_default_dtype()
        weights = torch.as_tensor(weights, dtype=dtype, device=x.device).expand(x.shape)
    if dim is None:
        x = x.reshape([1, -1])
        batch = []
        if weights is not None:
            weights = weights.reshape([1, -1])
    else:
        dim = py.make_list(dim)
        odim = list(range(-len(dim), 0))
        inshape = x.shape
        x = movedim(x, dim, odim)
        batch = x.shape[:-len(dim)]
        pool = x.shape[-len(dim):]
        x = x.reshape([-1, py.prod(pool)])
        if weights is not None:
            weights = weights.reshape([-1, py.prod(pool)])

    # compute limits
    if min is None:
        min = x.min(dim=-1, keepdim=True).values
    else:
        min = torch.as_tensor(min)
        min = min.expand(batch).reshape([-1, 1])
    if max is None:
        max = x.max(dim=-1, keepdim=True).values
    else:
        max = torch.as_tensor(max)
        max = max.expand(batch).reshape([-1, 1])

    # convert intensities to coordinates
    # (min -> -0.5  // max -> n-0.5)
    if not dtypes.dtype(x.dtype).is_floating_point:
        ftype = torch.get_default_dtype()
        x = x.to(ftype)
    x = x.clone()
    x = x.mul_(n / (max - min)).add_(n / (1 - max / min)).sub_(0.5)

    # push data into the histogram
    if not extrapolate:
        # hidden feature: tell pullpush to use +/- 0.5 tolerance when
        # deciding if a coordinate is inbounds.
        extrapolate = 2
    if weights is None:
        # count == push an image of ones
        h = GridCount.apply(x[:, :, None], [n], order, bound, extrapolate, False)[:, 0, ]
    else:
        # push weights
        h = GridPush.apply(weights[:, None, :], x[:, :, None], [n], order, bound, extrapolate, False)[:, 0, ]

    # reshape
    h = h.to(dtype)
    if keepdim:
        oshape = list(inshape)
        for d in dim:
            oshape[d] = 1
        oshape += [n]
    else:
        oshape = [*batch, n]
    h = h.reshape(oshape)
    return h


def histc2(x, n=64, min=None, max=None, dim=None, keepdim=False,
           order=1, bound='replicate', extrapolate=False, dtype=None):
    """Batched + differentiable joint histogram computation

    Parameters
    ----------
    x : (..., 2) tensor_like
        Input tensor.
    n : int or (int, int), default=64
        Number of bins.
    min : float or tensor_like, optional
        Left edge of the histogram.
        Must be broadcastable to (*batch, 2).
    max : float or tensor_like, optional
        Right edge of the histogram.
        Must be broadcastable to (*batch, 2).
    dim : [sequence of] int, default=all
        Dimensions along which to compute the histogram
    keepdim : bool, default=False
        Keep singleton dimensions.
    order : {0..7}, default=1
        B-spline order encoding the histogram
    bound : bound_like, default='replicate'
        Boundary condition (only used when order > 1 or extrapolate is True)
    extrapolate : bool, default=False
        If False, discard data points that fall outside of [min, max]
        If True, use `bound` to assign them to a bin.
    dtype : torch.dtype, optional
        Output data type.
        Default: same as x unless it is not a floating point type, then
        `torch.get_default_dtype()`

    Returns
    -------
    h : (..., n) tensor
        Count histogram

    """
    n = py.make_list(n, 2)

    # reshape as [batch, pool, 2]]
    x = torch.as_tensor(x)
    bck = backend(x)
    if dim is None:
        x = x.reshape([1, -1, 2])
        batch = []
    else:
        dim = py.make_list(dim)
        if -1 in dim or (x.dim()-1) in dim:
            raise ValueError('Cannot pool along last dimension')
        odim = list(range(-len(dim)-1, -1))
        inshape = x.shape
        x = movedim(x, dim, odim)
        batch = x.shape[:-len(dim)-1]
        pool = x.shape[-len(dim)-1:-1]
        x = x.reshape([-1, py.prod(pool), 2])

    # compute limits
    if min is None:
        min = x.detach().min(dim=-2, keepdim=True).values
    else:
        min = torch.as_tensor(min, **bck)
        min = min.expand([*batch, 2]).reshape([-1, 1, 2])
    if max is None:
        max = x.detach().max(dim=-2, keepdim=True).values
    else:
        max = torch.as_tensor(max, **bck)
        max = max.expand([*batch, 2]).reshape([-1, 1, 2])

    # convert intensities to coordinates
    # (min -> -0.5  // max -> n-0.5)
    if not dtypes.dtype(x.dtype).is_floating_point:
        ftype = torch.get_default_dtype()
        x = x.to(ftype)
    x = x.clone()
    nn = torch.as_tensor(n, dtype=x.dtype, device=x.device)
    x = x.mul_(nn / (max - min)).add_(nn / (1 - max / min)).sub_(0.5)

    # push data into the histogram
    if not extrapolate:
        # hidden feature: tell pullpush to use +/- 0.5 tolerance when
        # deciding if a coordinate is inbounds.
        extrapolate = 2
    h = GridCount.apply(x[:, None], n, order, bound, extrapolate, False)[:, 0]

    # reshape
    h = h.to(dtype)
    if keepdim:
        oshape = list(inshape)
        for d in dim:
            oshape[d] = 1
        oshape += n
    else:
        oshape = [*batch, *n]
    h = h.reshape(oshape)
    return h


def _hist_to_quantile(hist, q):
    """Compute quantiles from a cumulative histogram.

    Parameters
    ----------
    hist : (B, K) tensor
        Strictly monotonic cumulative histogram.
        B = batch size, K = number of bins
    q : (Q,) tensor
        Quantiles to compute.
        Q = number of quantiles.

    Returns
    -------
    values : (B, Q) tensor
        Quantile values, expressed in bins.
        They can be converted to values by `vmin + values * bin_width`.

    """
    hist, q = to_max_backend(hist, q, force_float=True)
    # compute the distance between discrete quantiles and target quantile
    hist = hist[:, None, :] - q[None, :, None]
    # find discrete quantile nearest to target quantile
    tmp = hist.clone()
    tmp[tmp < 0] = inf  # approach from below
    delta1, binq = tmp.min(dim=-1)
    # compute left weight (this is super ugly)
    delta0 = hist.neg().gather(-1, (binq - 1).clamp_min_(0)[..., None])[..., 0]
    delta0[binq == 0] = q.expand(delta0.shape)[binq == 0]
    del hist
    # compute interpolation weights
    delta0, delta1 = (delta1 / (delta0 + delta1), delta0 / (delta0 + delta1))
    # interpolate value
    q = delta0 * binq + delta1 * (binq + 1)
    return q


def quantile(input, q, dim=None, keepdim=False, bins=None, mask=None, *, out=None):
    """Compute quantiles.

    Parameters
    ----------
    input : tensor_like
        Input Tensor.
    q : float or (K,) tensor_like
        Values in [0, 1]: quantiles to computes
    dim : [sequence of] int, default=all
        Dimensions to reduce
    keepdim : bool, default=False
        Whether to squeeze reduced dimensions.
    bins : int, optional
        Number of histogram bins to use for fast quantile computation.
        By default: exact (but slow) computation using sorting.
    out : tensor, optional
        Output placeholder.

    Returns
    -------
    quant : (..., [K]) tensor
        Quantiles

    """
    def torch_is_recent():
        version = torch.__version__.split('.')
        version = (int(version[0]), int(version[1]))
        return version[0] > 2 or (version[0] == 1 and version[1] >= 7)

    input, q = to_max_backend(input, q)
    dim = py.make_list(dim or [])
    # if torch_is_recent() and len(dim) < 2 and not bins:
    #     dim = dim[0] if dim else None
    #     return torch.quantile(input, q, dim=dim, keepdim=keepdim, out=out)

    # ------------------
    # our implementation
    # ------------------

    # reshape as (batch, pool)
    inshape = input.shape
    if mask is not None:
        mask = mask.expand(inshape)
    if dim is None:
        if mask is not None:
            mask = mask.reshape([1, -1])
        input = input.reshape([1, -1])
        batch = []
    else:
        dim = py.make_list(dim)
        odim = list(range(-len(dim), 0))
        input = movedim(input, dim, odim)
        batch = input.shape[:-len(dim)]
        pool = input.shape[-len(dim):]
        input = input.reshape([-1, py.prod(pool)])
        if mask is not None:
            mask = movedim(mask, dim, odim).reshape([-1, py.prod(pool)])

    q_scalar = q.dim() == 0
    q = q.reshape([-1]).clone()
    if not bins and mask is None:
        # sort and sample
        input, _ = input.sort(-1)
        q = q.mul_(input.shape[-1]-1)
<<<<<<< HEAD
        q = GridPull.apply(input[None], q[None, :, None], 1, 'replicate', 1)[0]
=======
        q = GridPull.apply(input[None], q[None, :, None], 1, 'replicate', 0, False)[0]
    elif not bins:
        input, index = input.sort(-1)
        mask = mask[:, index]
        mask = mask.cumsum(-1) / mask.sum(-1, keepdim=True)
        mask[:, -1] = 1
        q = _hist_to_quantile(mask, q)
        q = GridPull.apply(input[None], q[None, :, None], 1, 'replicate', 0, False)[0]
>>>>>>> 62171206
    else:
        # compute cumulative histogram
        min = input.min(-1).values
        max = input.max(-1).values
        bin_width = (max-min)/bins
        hist = histc(input, bins, dim=-1, min=min, max=max, weights=mask)
        del max, input
        hist += eps(hist.dtype)  # ensures monotonicity
        hist = hist.cumsum(-1) / hist.sum(-1, keepdim=True)
        hist[..., -1] = 1  # avoid rounding errors
        # interpolate quantile value
        q = _hist_to_quantile(hist, q)
        q = min[:, None] + q * bin_width[:, None]

    # reshape
    if keepdim:
        oshape = list(inshape)
        for d in dim:
            oshape[d] = 1
        oshape += [q.shape[-1]]
    else:
        oshape = [*batch, q.shape[-1]]
    q = q.reshape(oshape)
    if q_scalar:
        q = q.squeeze(-1)

    if out:
        out.reshape(q.shape).copy_(q)
    return q


class benchmark:
    """Context manager for the convolution benchmarking utility
    from pytorch.

    When the benchmark value is True, each time a convolution is called
    on a new input shape, several algorithms are performed and evaluated,
    and the best one kept in memory. Therefore, benchmarking is beneficial
    if and only if the (channel + spatial) shape of your input data is
    constant.

    Examples
    --------
    ```python
    from nitorch.core.utils import benchmark
    with benchmark(True):
        train_my_model(model)
    ```

    """

    def __init__(self, value=True):
        self.do_benchmark = value

    def __enter__(self):
        self.prev_value = torch.backends.cudnn.benchmark
        torch.backends.cudnn.benchmark = self.do_benchmark

    def __exit__(self, exc_type, exc_val, exc_tb):
        torch.backends.cudnn.benchmark = self.prev_value<|MERGE_RESOLUTION|>--- conflicted
+++ resolved
@@ -1858,9 +1858,6 @@
         # sort and sample
         input, _ = input.sort(-1)
         q = q.mul_(input.shape[-1]-1)
-<<<<<<< HEAD
-        q = GridPull.apply(input[None], q[None, :, None], 1, 'replicate', 1)[0]
-=======
         q = GridPull.apply(input[None], q[None, :, None], 1, 'replicate', 0, False)[0]
     elif not bins:
         input, index = input.sort(-1)
@@ -1869,7 +1866,6 @@
         mask[:, -1] = 1
         q = _hist_to_quantile(mask, q)
         q = GridPull.apply(input[None], q[None, :, None], 1, 'replicate', 0, False)[0]
->>>>>>> 62171206
     else:
         # compute cumulative histogram
         min = input.min(-1).values
