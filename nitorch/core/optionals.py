"""Check which optional modules are available."""
import importlib

# Numpy
try:
    import numpy
except ImportError:
    numpy = None

# Scipy
try:
    import scipy
except ImportError:
    scipy = None

# Matplotlib
try:
    import matplotlib
except ImportError:
    matplotlib = None


<<<<<<< HEAD
def try_import(path, keys=None, _as=False):
=======
# torch amp (not there in all versions)
try:
    from torch.cuda.amp import custom_fwd, custom_bwd
except ImportError:
    custom_fwd = lambda *a, **k: a[0] if a and callable(a[0]) else (lambda x: x)
    custom_bwd = lambda *a, **k: a[0] if a and callable(a[0]) else (lambda x: x)


def try_import(path, keys=None, _as=True):
>>>>>>> 593e4a57
    """Try to import from a module.

    Parameters
    ----------
    path : str
        Path to module or variable in a module
    keys : str or list[str], optional
        Keys to load from the module
    _as : bool, defualt=True
        If False, perform recursive assignement as in
        >> # equivalent to: `import pack.sub.mod`
        >> pack = try_import('pack.sub.mod', _as=False)
        Else, it will look like a renamed import:
        >> # equivalent to: `import pack.sub.mod as my_mod`
        >> my_mod = try_import('pack.sub.mod', _as=True)


    Returns
    -------
    loaded_stuff : module or object or tuple
        A tuple is returned if `keys` is a list.
        Return None if import fails.

    """
    def fail(keys):
        if keys is None or isinstance(keys, str):
            return None
        else:
            keys = list(keys)
            return [None]*len(keys)
        
    def try_import_module(path):
        try:
            return importlib.import_module(path)
        except (ImportError, ModuleNotFoundError):
            return None
        
    
    # check if the base package exists
    pack = path.split('.')[0]
    try:
        __import__(pack)
    except (ImportError, ModuleNotFoundError):
        return fail(keys)

    if _as:
        # import a module
        module = try_import_module(path)
        if not module:
            return fail(keys)
        # optional: extract attributes
        if keys is not None:
            if isinstance(keys, str):
                return getattr(module, keys)
            else:
                return tuple(getattr(module, key) for key in keys)
        return module
    else:
        # recursive import
        path = path.split('.')
        mod0 = try_import_module(path[0])
        if not mod0:
            return fail(keys)
        cursor = mod0
        for i in range(1, len(path)):
            mod1 = try_import_module('.'.join(path[:i+1]))
            if not mod1:
                return fail(keys)
            setattr(cursor, path[i], mod1)
            cursor = getattr(cursor, path[i])
        return mod0


def try_import_as(path, keys=None):
    return try_import(path, keys, _as=True)<|MERGE_RESOLUTION|>--- conflicted
+++ resolved
@@ -19,10 +19,6 @@
 except ImportError:
     matplotlib = None
 
-
-<<<<<<< HEAD
-def try_import(path, keys=None, _as=False):
-=======
 # torch amp (not there in all versions)
 try:
     from torch.cuda.amp import custom_fwd, custom_bwd
@@ -31,8 +27,7 @@
     custom_bwd = lambda *a, **k: a[0] if a and callable(a[0]) else (lambda x: x)
 
 
-def try_import(path, keys=None, _as=True):
->>>>>>> 593e4a57
+def try_import(path, keys=None, _as=False):
     """Try to import from a module.
 
     Parameters
@@ -69,8 +64,7 @@
             return importlib.import_module(path)
         except (ImportError, ModuleNotFoundError):
             return None
-        
-    
+
     # check if the base package exists
     pack = path.split('.')[0]
     try:
