name: nitorch-build

on:
  workflow_dispatch:
    inputs:
      fail-fast:
        description: 'Fail fast mode'
        required: false
        default: 'true'
  push:
    paths:
      # all c++/cuda source files
      - "**.c"
      - "**.cc"
      - "**.cu"
      - "**.cpp"
      - "**.h"
      - "**.cuh"
      # github actions
      - ".github/workflows/build.yml"
      - "scripts/actions/**"
      # all python files in the root directory
      - "*.py"
    branches: [ master ]
  pull_request:
    paths:
      # all c++/cuda source files
      - "**.c"
      - "**.cc"
      - "**.cu"
      - "**.cpp"
      - "**.h"
      - "**.cuh"
      # github actions
      - ".github/workflows/build.yml"
      - "scripts/actions/**"
      # all python files in the root directory
      - "*.py"
    branches: [ master ]

jobs:

  build:

    runs-on: ubuntu-latest
#    runs-on: ${{ matrix.os }}
    strategy:
      fail-fast: ${{ github.event.inputs.fail-fast == 'true' }}
      matrix:
        os: [ ubuntu-latest ]
        # os: [ ubuntu-latest, macos-latest, windows-latest ]
        python-version: [ '3.6', '3.8' ]  # '3.7' fails for some weird reason
        pytorch-version: [ '1.3', '1.4', '1.5', '1.6', '1.7' ]
        cuda-version: [ 'cpu', '10.1', '10.2', '11.0' ]
        exclude:
        - pytorch-version: '1.3'
          python-version: '3.8'
        - pytorch-version: '1.3'
          cuda-version: '10.2'
        - pytorch-version: '1.4'
          cuda-version: '10.2'
        - pytorch-version: '1.3'
          cuda-version: '11.0'
        - pytorch-version: '1.4'
          cuda-version: '11.0'
        - pytorch-version: '1.5'
          cuda-version: '11.0'
        - pytorch-version: '1.6'
          cuda-version: '11.0'

    steps:

    - uses: actions/checkout@v2

    - if: matrix.cuda-version != 'cpu' && runner.os == 'Windows'
      # Windows -> powershell
      name: Install CUDA ${{ matrix.cuda-version }} (Windows)
      env:
        cuda: ${{ matrix.cuda-version }}
      shell: powershell
      run: |
        # Install CUDA via a powershell script
        .\scripts\actions\install_cuda_windows.ps1
        if ($?) {
          # Set paths for subsequent steps, using $env:CUDA_PATH
          echo "Adding CUDA to CUDA_PATH, CUDA_PATH_X_Y and PATH"
          echo "CUDA_PATH=$env:CUDA_PATH" | Out-File -FilePath $env:GITHUB_ENV -Encoding utf8 -Append
          echo "$env:CUDA_PATH_VX_Y=$env:CUDA_PATH" | Out-File -FilePath $env:GITHUB_ENV -Encoding utf8 -Append
          echo "$env:CUDA_PATH/bin" | Out-File -FilePath $env:GITHUB_PATH -Encoding utf8 -Append
        }

    - if: matrix.cuda-version != 'cpu' && runner.os != 'Windows'
      # Unix -> bash
      name: Install CUDA ${{ matrix.cuda-version }} (Unix)
      env:
        cuda: ${{ matrix.cuda-version }}
      shell: bash
      run: |
        if [ ! -z ${{ matrix.cuda-version }} ]; then
          os="$(cut -d'-' -f1 <<< ${{ matrix.os }})"
          echo "$os"
          if [ ! -f "./scripts/actions/install_cuda_${os}.sh" ]; then
            echo "cuda not available on ${os}"
            exit 1
          fi
          source "./scripts/actions/install_cuda_${os}.sh"
          if [[ $? -eq 0 ]]; then
            # Set paths for subsequent steps, using ${CUDA_PATH}
            echo "Adding CUDA to CUDA_PATH, PATH and LD_LIBRARY_PATH"
            echo "CUDA_PATH=${CUDA_PATH}" >> $GITHUB_ENV
            echo "${CUDA_PATH}/bin" >> $GITHUB_PATH
            echo "LD_LIBRARY_PATH=${CUDA_PATH}/lib:${LD_LIBRARY_PATH}" >> $GITHUB_ENV
          fi
        fi

    - name: Set up Python ${{ matrix.python-version }} on ${{ matrix.os }}
      uses: actions/setup-python@v2
      with:
        python-version: ${{ matrix.python-version }}

    - name: Install pip
      run: |
        python -m pip install --upgrade pip
        if [ -f requirements.txt ]; then pip install -r requirements.txt; fi
<<<<<<< HEAD
    - name: Install PyTorch
      run: pip install torch==${{ matrix.pytorch-version }}
    - name: Build
      run: pip install .
=======

    - name: Install PyTorch ${{ matrix.pytorch-version }}
      env:
        cuda: ${{ matrix.cuda-version }}
        torch: ${{ matrix.pytorch-version }}
      shell: bash
      run: |
        os="$(cut -d'-' -f1 <<< ${{ matrix.os }})"
        echo "$os"
        if [ ! -f "./scripts/actions/install_pytorch_${os}.sh" ]; then
          echo "pytorch not available on ${os}"
          exit 1
        fi
        source "./scripts/actions/install_pytorch_${os}.sh"

    - name: Build nitorch
      # Compiling for all architectures takes ages and this workflow is just
      # here to test that we didn't break anything in the compilation chain
      # so we only test one architecture (sm_35 -> the default)
      # In the package distribution workflow, we'll need to compile for
      # all architectures supported by (the pypi version of) pytorch.
      run: TORCH_CUDA_ARCH_LIST="3.5" python setup.py install
>>>>>>> 7d66ff65
<|MERGE_RESOLUTION|>--- conflicted
+++ resolved
@@ -122,12 +122,6 @@
       run: |
         python -m pip install --upgrade pip
         if [ -f requirements.txt ]; then pip install -r requirements.txt; fi
-<<<<<<< HEAD
-    - name: Install PyTorch
-      run: pip install torch==${{ matrix.pytorch-version }}
-    - name: Build
-      run: pip install .
-=======
 
     - name: Install PyTorch ${{ matrix.pytorch-version }}
       env:
@@ -149,5 +143,4 @@
       # so we only test one architecture (sm_35 -> the default)
       # In the package distribution workflow, we'll need to compile for
       # all architectures supported by (the pypi version of) pytorch.
-      run: TORCH_CUDA_ARCH_LIST="3.5" python setup.py install
->>>>>>> 7d66ff65
+      run: TORCH_CUDA_ARCH_LIST="3.5" pip install .